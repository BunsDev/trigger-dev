datasource db {
  provider  = "postgresql"
  url       = env("DATABASE_URL")
  directUrl = env("DIRECT_URL")
}

generator client {
  provider      = "prisma-client-js"
  binaryTargets = ["native", "debian-openssl-1.1.x"]
}

model User {
  id    String @id @default(cuid())
  email String @unique

  authenticationMethod      AuthenticationMethod
  authenticationProfile     Json?
  authenticationExtraParams Json?
  authIdentifier            String?              @unique

  displayName String?
  name        String?
  avatarUrl   String?

  admin             Boolean @default(false)
  isOnCloudWaitlist Boolean @default(false)

  createdAt DateTime @default(now())
  updatedAt DateTime @updatedAt

  featureCloud           Boolean @default(false)
  isOnHostedRepoWaitlist Boolean @default(false)

  marketingEmails       Boolean @default(true)
  confirmedBasicDetails Boolean @default(false)

  orgMemberships OrgMember[]
  sentInvites    OrgMemberInvite[]
  apiVotes       ApiIntegrationVote[]

  invitationCode   InvitationCode? @relation(fields: [invitationCodeId], references: [id])
  invitationCodeId String?
}

// @deprecated This model is no longer used as the Cloud is out of private beta
// Leaving it here for now for historical reasons
model InvitationCode {
  id   String @id @default(cuid())
  code String @unique

  users User[]

  createdAt DateTime @default(now())
}

enum AuthenticationMethod {
  GITHUB
  MAGIC_LINK
}

model Organization {
  id    String @id @default(cuid())
  slug  String @unique
  title String

  maximumExecutionTimePerRunInMs Int @default(900000) // 15 minutes

  createdAt DateTime @default(now())
  updatedAt DateTime @updatedAt

  environments RuntimeEnvironment[]
  connections  IntegrationConnection[]
  endpoints    Endpoint[]
  jobs         Job[]
  jobVersions  JobVersion[]
  events       EventRecord[]
  jobRuns      JobRun[]

  projects         Project[]
  members          OrgMember[]
  invites          OrgMemberInvite[]
  externalAccounts ExternalAccount[]
  integrations     Integration[]
  sources          TriggerSource[]
}

model ExternalAccount {
  id         String @id @default(cuid())
  identifier String
  metadata   Json?

  organization   Organization @relation(fields: [organizationId], references: [id], onDelete: Cascade, onUpdate: Cascade)
  organizationId String

  environment   RuntimeEnvironment @relation(fields: [environmentId], references: [id], onDelete: Cascade, onUpdate: Cascade)
  environmentId String

  createdAt DateTime @default(now())
  updatedAt DateTime @updatedAt

  connections        IntegrationConnection[]
  events             EventRecord[]
  runs               JobRun[]
  schedules          ScheduleSource[]
  triggerSources     TriggerSource[]
  missingConnections MissingConnection[]
  EventDispatcher    EventDispatcher[]

  @@unique([environmentId, identifier])
}

// This is a "global" table that store all the integration methods for all the integrations across all orgs
model IntegrationAuthMethod {
  id  String @id @default(cuid())
  key String

  name        String
  description String
  type        String

  client Json?
  config Json?
  scopes Json?

  createdAt DateTime @default(now())
  updatedAt DateTime @updatedAt

  integrations Integration[]

  definition   IntegrationDefinition @relation(fields: [definitionId], references: [id], onDelete: Cascade, onUpdate: Cascade)
  definitionId String

  help Json?

  @@unique([definitionId, key])
}

model IntegrationDefinition {
  id           String  @id
  name         String
  instructions String?
  description  String?
  icon         String?
  packageName  String  @default("")

  authMethods IntegrationAuthMethod[]
  Integration Integration[]
}

model Integration {
  id String @id @default(cuid())

  slug String

  title       String?
  description String?

  setupStatus IntegrationSetupStatus @default(COMPLETE)
  authSource  IntegrationAuthSource  @default(HOSTED)

  definition   IntegrationDefinition @relation(fields: [definitionId], references: [id], onDelete: Cascade, onUpdate: Cascade)
  definitionId String

  authMethod   IntegrationAuthMethod? @relation(fields: [authMethodId], references: [id], onDelete: Cascade, onUpdate: Cascade)
  authMethodId String?

  connectionType ConnectionType @default(DEVELOPER)

  scopes String[]

  customClientReference   SecretReference? @relation(fields: [customClientReferenceId], references: [id], onDelete: Cascade, onUpdate: Cascade)
  customClientReferenceId String?

  createdAt DateTime @default(now())
  updatedAt DateTime @updatedAt

  organization   Organization @relation(fields: [organizationId], references: [id], onDelete: Cascade, onUpdate: Cascade)
  organizationId String

  attempts           ConnectionAttempt[]
  connections        IntegrationConnection[]
  jobIntegrations    JobIntegration[]
  sources            TriggerSource[]
  webhooks           Webhook[]
  missingConnections MissingConnection[]
  RunConnection      RunConnection[]

  @@unique([organizationId, slug])
}

enum IntegrationAuthSource {
  HOSTED
  LOCAL
  RESOLVER
}

enum IntegrationSetupStatus {
  MISSING_FIELDS
  COMPLETE
}

model IntegrationConnection {
  id String @id @default(cuid())

  connectionType ConnectionType @default(DEVELOPER)

  expiresAt DateTime?
  metadata  Json
  scopes    String[]

  dataReference   SecretReference @relation(fields: [dataReferenceId], references: [id], onDelete: Cascade, onUpdate: Cascade)
  dataReferenceId String

  integration   Integration @relation(fields: [integrationId], references: [id], onDelete: Cascade, onUpdate: Cascade)
  integrationId String

  organization   Organization @relation(fields: [organizationId], references: [id], onDelete: Cascade, onUpdate: Cascade)
  organizationId String

  externalAccount   ExternalAccount? @relation(fields: [externalAccountId], references: [id], onDelete: Cascade, onUpdate: Cascade)
  externalAccountId String?

  createdAt DateTime @default(now())
  updatedAt DateTime @updatedAt

  runConnections RunConnection[]
}

enum ConnectionType {
  EXTERNAL
  DEVELOPER
}

model ConnectionAttempt {
  id String @id @default(cuid())

  securityCode String?

  redirectTo String @default("/")

  createdAt DateTime @default(now())
  updatedAt DateTime @default(now()) @updatedAt

  integration   Integration @relation(fields: [integrationId], references: [id])
  integrationId String
}

model OrgMember {
  id String @id @default(cuid())

  organization   Organization @relation(fields: [organizationId], references: [id], onDelete: Cascade, onUpdate: Cascade)
  organizationId String

  user   User   @relation(fields: [userId], references: [id], onDelete: Cascade, onUpdate: Cascade)
  userId String

  role OrgMemberRole @default(MEMBER)

  createdAt    DateTime             @default(now())
  updatedAt    DateTime             @updatedAt
  environments RuntimeEnvironment[]

  @@unique([organizationId, userId])
}

enum OrgMemberRole {
  ADMIN
  MEMBER
}

model OrgMemberInvite {
  id    String        @id @default(cuid())
  token String        @unique @default(cuid())
  email String
  role  OrgMemberRole @default(MEMBER)

  organization   Organization @relation(fields: [organizationId], references: [id], onDelete: Cascade, onUpdate: Cascade)
  organizationId String

  inviter   User   @relation(fields: [inviterId], references: [id], onDelete: Cascade, onUpdate: Cascade)
  inviterId String

  createdAt DateTime @default(now())
  updatedAt DateTime @updatedAt

  @@unique([organizationId, email])
}

model RuntimeEnvironment {
  id       String @id @default(cuid())
  slug     String
  apiKey   String @unique
  pkApiKey String @unique

  type RuntimeEnvironmentType @default(DEVELOPMENT)

  ///A memorable code for the environment
  shortcode String

  autoEnableInternalSources Boolean @default(true)

  organization   Organization @relation(fields: [organizationId], references: [id], onDelete: Cascade, onUpdate: Cascade)
  organizationId String

  project   Project @relation(fields: [projectId], references: [id], onDelete: Cascade, onUpdate: Cascade)
  projectId String

  //when the org member is deleted, it will keep the environment but set it to null
  orgMember   OrgMember? @relation(fields: [orgMemberId], references: [id], onDelete: SetNull, onUpdate: Cascade)
  orgMemberId String?

  createdAt DateTime @default(now())
  updatedAt DateTime @updatedAt

  endpoints                Endpoint[]
  jobVersions              JobVersion[]
  events                   EventRecord[]
  jobRuns                  JobRun[]
  requestDeliveries        HttpSourceRequestDelivery[]
  jobAliases               JobAlias[]
  JobQueue                 JobQueue[]
  sources                  TriggerSource[]
  eventDispatchers         EventDispatcher[]
  scheduleSources          ScheduleSource[]
  ExternalAccount          ExternalAccount[]
  httpEndpointEnvironments TriggerHttpEndpointEnvironment[]
<<<<<<< HEAD
  concurrencyLimitGroups   ConcurrencyLimitGroup[]
=======
  keyValueItems            KeyValueItem[]
  webhookEnvironments      WebhookEnvironment[]
  webhookRequestDeliveries WebhookRequestDelivery[]
>>>>>>> 03403ad9

  @@unique([projectId, slug, orgMemberId])
  @@unique([projectId, shortcode])
}

enum RuntimeEnvironmentType {
  PRODUCTION
  STAGING
  DEVELOPMENT
  PREVIEW
}

model Project {
  id   String @id @default(cuid())
  slug String @unique
  name String

  organization   Organization @relation(fields: [organizationId], references: [id], onDelete: Cascade, onUpdate: Cascade)
  organizationId String

  createdAt DateTime @default(now())
  updatedAt DateTime @updatedAt

  environments  RuntimeEnvironment[]
  endpoints     Endpoint[]
  jobs          Job[]
  jobVersion    JobVersion[]
  events        EventRecord[]
  runs          JobRun[]
  sources       TriggerSource[]
  httpEndpoints TriggerHttpEndpoint[]
  webhooks      Webhook[]
}

model Endpoint {
  id   String @id @default(cuid())
  slug String
  url  String

  environment   RuntimeEnvironment @relation(fields: [environmentId], references: [id], onDelete: Cascade, onUpdate: Cascade)
  environmentId String

  organization   Organization @relation(fields: [organizationId], references: [id], onDelete: Cascade, onUpdate: Cascade)
  organizationId String

  project   Project @relation(fields: [projectId], references: [id], onDelete: Cascade, onUpdate: Cascade)
  projectId String

  createdAt DateTime @default(now())
  updatedAt DateTime @updatedAt

  indexingHookIdentifier String?
  version                String  @default("unknown")
  sdkVersion             String  @default("unknown")

  runChunkExecutionLimit      Int @default(60000)
  startTaskThreshold          Int @default(750)
  beforeExecuteTaskThreshold  Int @default(1500)
  beforeCompleteTaskThreshold Int @default(750)
  afterCompleteTaskThreshold  Int @default(750)

  jobVersions              JobVersion[]
  jobRuns                  JobRun[]
  httpRequestDeliveries    HttpSourceRequestDelivery[]
  webhookRequestDeliveries WebhookRequestDelivery[]
  dynamictriggers          DynamicTrigger[]
  sources                  TriggerSource[]
  indexings                EndpointIndex[]
  httpEndpointEnvironments TriggerHttpEndpointEnvironment[]
  webhookEnvironments      WebhookEnvironment[]

  @@unique([environmentId, slug])
}

model EndpointIndex {
  id String @id @default(cuid())

  endpoint   Endpoint @relation(fields: [endpointId], references: [id], onDelete: Cascade, onUpdate: Cascade)
  endpointId String

  createdAt DateTime @default(now())
  updatedAt DateTime @updatedAt

  source     EndpointIndexSource @default(MANUAL)
  sourceData Json?
  reason     String?
  status     EndpointIndexStatus @default(PENDING)

  data  Json?
  stats Json?
  error Json?
}

enum EndpointIndexSource {
  MANUAL
  API
  INTERNAL
  HOOK
}

enum EndpointIndexStatus {
  PENDING
  STARTED
  SUCCESS
  FAILURE
}

model Job {
  id       String  @id @default(cuid())
  slug     String
  title    String
  internal Boolean @default(false)

  organization   Organization @relation(fields: [organizationId], references: [id], onDelete: Cascade, onUpdate: Cascade)
  organizationId String

  project   Project @relation(fields: [projectId], references: [id], onDelete: Cascade, onUpdate: Cascade)
  projectId String

  versions        JobVersion[]
  runs            JobRun[]
  integrations    JobIntegration[]
  aliases         JobAlias[]
  dynamicTriggers DynamicTrigger[]

  createdAt DateTime @default(now())
  updatedAt DateTime @default(now()) @updatedAt

  deletedAt DateTime?

  @@unique([projectId, slug])
}

model JobVersion {
  id                 String @id @default(cuid())
  version            String
  eventSpecification Json

  properties  Json?
  triggerLink String?
  triggerHelp Json?

  job   Job    @relation(fields: [jobId], references: [id], onDelete: Cascade, onUpdate: Cascade)
  jobId String

  endpoint   Endpoint @relation(fields: [endpointId], references: [id], onDelete: Cascade, onUpdate: Cascade)
  endpointId String

  environment   RuntimeEnvironment @relation(fields: [environmentId], references: [id], onDelete: Cascade, onUpdate: Cascade)
  environmentId String

  organization   Organization @relation(fields: [organizationId], references: [id], onDelete: Cascade, onUpdate: Cascade)
  organizationId String

  project   Project @relation(fields: [projectId], references: [id], onDelete: Cascade, onUpdate: Cascade)
  projectId String

  queue   JobQueue? @relation(fields: [queueId], references: [id])
  queueId String?

  startPosition  JobStartPosition @default(INITIAL)
  preprocessRuns Boolean          @default(false)

  concurrencyLimit        Int?
  concurrencyLimitGroup   ConcurrencyLimitGroup? @relation(fields: [concurrencyLimitGroupId], references: [id])
  concurrencyLimitGroupId String?

  createdAt DateTime @default(now())
  updatedAt DateTime @updatedAt

  runs            JobRun[]
  integrations    JobIntegration[]
  aliases         JobAlias[]
  examples        EventExample[]
  dynamicTriggers DynamicTrigger[]
  triggerSources  TriggerSource[]

  status JobVersionStatus @default(ACTIVE)

  @@unique([jobId, version, environmentId])
}

enum JobVersionStatus {
  ACTIVE
  DISABLED
}

model EventExample {
  id String @id @default(cuid())

  slug String
  name String
  icon String?

  payload Json?

  jobVersion   JobVersion @relation(fields: [jobVersionId], references: [id], onDelete: Cascade, onUpdate: Cascade)
  jobVersionId String

  createdAt DateTime @default(now())
  updatedAt DateTime @updatedAt

  @@unique([slug, jobVersionId])
}

model ConcurrencyLimitGroup {
  id   String @id @default(cuid())
  name String

  concurrencyLimit Int

  environment   RuntimeEnvironment @relation(fields: [environmentId], references: [id], onDelete: Cascade, onUpdate: Cascade)
  environmentId String

  createdAt DateTime @default(now())
  updatedAt DateTime @updatedAt

  jobVersion JobVersion[]

  @@unique([environmentId, name])
}

model JobQueue {
  id   String @id @default(cuid())
  name String

  environment   RuntimeEnvironment @relation(fields: [environmentId], references: [id], onDelete: Cascade, onUpdate: Cascade)
  environmentId String

  createdAt DateTime @default(now())
  updatedAt DateTime @updatedAt

  jobCount Int @default(0)
  maxJobs  Int @default(100)

  runs       JobRun[]
  jobVersion JobVersion[]

  @@unique([environmentId, name])
}

model JobAlias {
  id    String @id @default(cuid())
  name  String @default("latest")
  value String

  version   JobVersion @relation(fields: [versionId], references: [id], onDelete: Cascade, onUpdate: Cascade)
  versionId String

  job   Job    @relation(fields: [jobId], references: [id], onDelete: Cascade, onUpdate: Cascade)
  jobId String

  environment   RuntimeEnvironment @relation(fields: [environmentId], references: [id], onDelete: Cascade, onUpdate: Cascade)
  environmentId String

  @@unique([jobId, environmentId, name])
}

model JobIntegration {
  id  String @id @default(cuid())
  key String

  version   JobVersion @relation(fields: [versionId], references: [id], onDelete: Cascade, onUpdate: Cascade)
  versionId String

  job   Job    @relation(fields: [jobId], references: [id], onDelete: Cascade, onUpdate: Cascade)
  jobId String

  integration   Integration @relation(fields: [integrationId], references: [id], onDelete: Cascade, onUpdate: Cascade)
  integrationId String

  createdAt DateTime @default(now())
  updatedAt DateTime @updatedAt

  @@unique([versionId, key])
}

model RunConnection {
  id  String @id @default(cuid())
  key String

  authSource IntegrationAuthSource @default(HOSTED)

  run   JobRun @relation(fields: [runId], references: [id], onDelete: Cascade, onUpdate: Cascade)
  runId String

  connection   IntegrationConnection? @relation(fields: [connectionId], references: [id], onDelete: Cascade, onUpdate: Cascade)
  connectionId String?

  integration   Integration @relation(fields: [integrationId], references: [id], onDelete: Cascade, onUpdate: Cascade)
  integrationId String

  createdAt DateTime @default(now())
  updatedAt DateTime @updatedAt

  tasks Task[]

  @@unique([runId, key])
}

model DynamicTrigger {
  id   String             @id @default(cuid())
  type DynamicTriggerType @default(EVENT)
  slug String

  endpoint   Endpoint @relation(fields: [endpointId], references: [id], onDelete: Cascade, onUpdate: Cascade)
  endpointId String

  jobs            Job[]
  sources         TriggerSource[]
  scheduleSources ScheduleSource[]
  registrations   DynamicTriggerRegistration[]

  sourceRegistrationJob   JobVersion? @relation(fields: [sourceRegistrationJobId], references: [id], onDelete: Cascade, onUpdate: Cascade)
  sourceRegistrationJobId String?

  @@unique([endpointId, slug, type])
}

enum DynamicTriggerType {
  EVENT
  SCHEDULE
}

model EventDispatcher {
  id            String   @id @default(cuid())
  event         String[]
  source        String
  payloadFilter Json?
  contextFilter Json?
  manual        Boolean  @default(false)

  dispatchableId String
  dispatchable   Json

  createdAt DateTime @default(now())
  updatedAt DateTime @updatedAt

  enabled Boolean @default(true)

  environment   RuntimeEnvironment @relation(fields: [environmentId], references: [id], onDelete: Cascade, onUpdate: Cascade)
  environmentId String

  registrations   DynamicTriggerRegistration[]
  scheduleSources ScheduleSource[]

  externalAccount   ExternalAccount? @relation(fields: [externalAccountId], references: [id], onDelete: Cascade, onUpdate: Cascade)
  externalAccountId String?

  @@unique([dispatchableId, environmentId])
}

enum JobStartPosition {
  INITIAL
  LATEST
}

model EventRecord {
  id            String      @id @default(cuid())
  eventId       String
  name          String
  timestamp     DateTime    @default(now())
  payload       Json
  payloadType   PayloadType @default(JSON)
  context       Json?
  sourceContext Json?

  source String @default("trigger.dev")

  organization   Organization @relation(fields: [organizationId], references: [id], onDelete: Cascade, onUpdate: Cascade)
  organizationId String

  environment   RuntimeEnvironment @relation(fields: [environmentId], references: [id], onDelete: Cascade, onUpdate: Cascade)
  environmentId String

  project   Project @relation(fields: [projectId], references: [id], onDelete: Cascade, onUpdate: Cascade)
  projectId String

  externalAccount   ExternalAccount? @relation(fields: [externalAccountId], references: [id], onDelete: Cascade, onUpdate: Cascade)
  externalAccountId String?

  httpEndpoint   TriggerHttpEndpoint? @relation(fields: [httpEndpointId], references: [id], onDelete: Cascade, onUpdate: Cascade)
  httpEndpointId String?

  httpEndpointEnvironment   TriggerHttpEndpointEnvironment? @relation(fields: [httpEndpointEnvironmentId], references: [id], onDelete: Cascade, onUpdate: Cascade)
  httpEndpointEnvironmentId String?

  deliverAt   DateTime  @default(now())
  deliveredAt DateTime?

  createdAt   DateTime  @default(now())
  updatedAt   DateTime  @updatedAt
  cancelledAt DateTime?

  isTest   Boolean  @default(false)
  internal Boolean  @default(false)
  runs     JobRun[]

  @@unique([eventId, environmentId])
}

enum PayloadType {
  JSON
  REQUEST
}

model JobRun {
  id       String  @id @default(cuid())
  number   Int?
  internal Boolean @default(false)

  job   Job    @relation(fields: [jobId], references: [id], onDelete: Cascade, onUpdate: Cascade)
  jobId String

  version   JobVersion @relation(fields: [versionId], references: [id], onDelete: Cascade, onUpdate: Cascade)
  versionId String

  event   EventRecord @relation(fields: [eventId], references: [id], onDelete: Cascade, onUpdate: Cascade)
  eventId String

  organization   Organization @relation(fields: [organizationId], references: [id], onDelete: Cascade, onUpdate: Cascade)
  organizationId String

  endpoint   Endpoint @relation(fields: [endpointId], references: [id], onDelete: Cascade, onUpdate: Cascade)
  endpointId String

  environment   RuntimeEnvironment @relation(fields: [environmentId], references: [id], onDelete: Cascade, onUpdate: Cascade)
  environmentId String

  project   Project @relation(fields: [projectId], references: [id], onDelete: Cascade, onUpdate: Cascade)
  projectId String

  queue   JobQueue? @relation(fields: [queueId], references: [id])
  queueId String?

  externalAccount   ExternalAccount? @relation(fields: [externalAccountId], references: [id], onDelete: Cascade, onUpdate: Cascade)
  externalAccountId String?

  createdAt   DateTime  @default(now())
  updatedAt   DateTime  @updatedAt
  queuedAt    DateTime?
  startedAt   DateTime?
  completedAt DateTime?

  properties Json?

  status JobRunStatus @default(PENDING)
  output Json?

  timedOutAt     DateTime?
  timedOutReason String?

  executionCount    Int @default(0)
  executionDuration Int @default(0)

  isTest     Boolean @default(false)
  preprocess Boolean @default(false)

  yieldedExecutions String[]

  forceYieldImmediately Boolean @default(false)

  tasks              Task[]
  runConnections     RunConnection[]
  missingConnections MissingConnection[]
  executions         JobRunExecution[]
  statuses           JobRunStatusRecord[]
  autoYieldExecution JobRunAutoYieldExecution[]
  subscriptions      JobRunSubscription[]
}

enum JobRunStatus {
  PENDING
  QUEUED
  WAITING_ON_CONNECTIONS
  PREPROCESSING
  STARTED
  EXECUTING
  WAITING_TO_CONTINUE
  WAITING_TO_EXECUTE
  SUCCESS
  FAILURE
  TIMED_OUT
  ABORTED
  CANCELED
  UNRESOLVED_AUTH
  INVALID_PAYLOAD
}

model JobCounter {
  jobId      String @id
  lastNumber Int    @default(0)
}

model JobRunAutoYieldExecution {
  id String @id @default(cuid())

  run   JobRun @relation(fields: [runId], references: [id], onDelete: Cascade, onUpdate: Cascade)
  runId String

  timeRemaining Int
  timeElapsed   Int
  limit         Int
  location      String

  createdAt DateTime @default(now())
}

model JobRunSubscription {
  id String @id @default(cuid())

  run   JobRun @relation(fields: [runId], references: [id], onDelete: Cascade, onUpdate: Cascade)
  runId String

  recipient       String
  recipientMethod JobRunSubscriptionRecipientMethod @default(WEBHOOK)

  event  JobRunSubscriptionEvents
  status JobRunSubscriptionStatus @default(ACTIVE)

  createdAt DateTime @default(now())
  updatedAt DateTime @updatedAt

  deliveredAt DateTime?

  @@unique([runId, recipient, event])
}

enum JobRunSubscriptionRecipientMethod {
  WEBHOOK
  ENDPOINT
}

enum JobRunSubscriptionStatus {
  ACTIVE
  INACTIVE
}

enum JobRunSubscriptionEvents {
  SUCCESS
  FAILURE
}

model JobRunExecution {
  id String @id @default(cuid())

  run   JobRun @relation(fields: [runId], references: [id], onDelete: Cascade, onUpdate: Cascade)
  runId String

  retryCount     Int @default(0)
  retryLimit     Int @default(0)
  retryDelayInMs Int @default(0)

  createdAt   DateTime  @default(now())
  updatedAt   DateTime  @updatedAt
  startedAt   DateTime?
  completedAt DateTime?

  error String?

  reason JobRunExecutionReason @default(EXECUTE_JOB)
  status JobRunExecutionStatus @default(PENDING)

  resumeTask   Task?   @relation(fields: [resumeTaskId], references: [id], onDelete: Cascade, onUpdate: Cascade)
  resumeTaskId String?

  graphileJobId String?

  isRetry Boolean @default(false)
}

enum JobRunExecutionReason {
  PREPROCESS
  EXECUTE_JOB
}

enum JobRunExecutionStatus {
  PENDING
  STARTED
  SUCCESS
  FAILURE
}

model Task {
  id             String  @id
  idempotencyKey String
  displayKey     String?
  name           String
  icon           String?

  status     TaskStatus @default(PENDING)
  delayUntil DateTime?
  noop       Boolean    @default(false)

  description       String?
  properties        Json?
  outputProperties  Json?
  params            Json?
  output            Json?
  outputIsUndefined Boolean @default(false)
  context           Json?
  error             String?
  redact            Json?
  style             Json?
  operation         String?
  callbackUrl       String?

  startedAt   DateTime?
  completedAt DateTime?

  createdAt DateTime @default(now())
  updatedAt DateTime @updatedAt

  run   JobRun @relation(fields: [runId], references: [id], onDelete: Cascade, onUpdate: Cascade)
  runId String

  parent   Task?   @relation("TaskParent", fields: [parentId], references: [id], onDelete: Cascade, onUpdate: Cascade)
  parentId String?

  runConnection   RunConnection? @relation(fields: [runConnectionId], references: [id], onDelete: Cascade, onUpdate: Cascade)
  runConnectionId String?

  children           Task[]                 @relation("TaskParent")
  childExecutionMode TaskChildExecutionMode @default(SEQUENTIAL)
  executions         JobRunExecution[]
  attempts           TaskAttempt[]

  @@unique([runId, idempotencyKey])
}

enum TaskStatus {
  PENDING
  WAITING
  RUNNING
  COMPLETED
  ERRORED
  CANCELED
}

enum TaskChildExecutionMode {
  SEQUENTIAL
  PARALLEL
}

model TaskAttempt {
  id String @id @default(cuid())

  number Int

  task   Task   @relation(fields: [taskId], references: [id], onDelete: Cascade, onUpdate: Cascade)
  taskId String

  status TaskAttemptStatus @default(PENDING)

  error String?

  runAt DateTime?

  createdAt DateTime @default(now())
  updatedAt DateTime @updatedAt

  @@unique([taskId, number])
}

enum TaskAttemptStatus {
  PENDING
  STARTED
  COMPLETED
  ERRORED
}

model JobRunStatusRecord {
  id  String @id @default(cuid())
  key String

  run   JobRun @relation(fields: [runId], references: [id], onDelete: Cascade, onUpdate: Cascade)
  runId String

  label String
  state String?
  data  Json?

  history Json?

  createdAt DateTime @default(now())
  updatedAt DateTime @updatedAt

  @@unique([runId, key])
}

model SecretReference {
  id       String              @id @default(cuid())
  key      String              @unique
  provider SecretStoreProvider @default(DATABASE)

  connections    IntegrationConnection[]
  integrations   Integration[]
  triggerSources TriggerSource[]
  httpEndpoints  TriggerHttpEndpoint[]

  createdAt DateTime @default(now())
  updatedAt DateTime @updatedAt
}

enum SecretStoreProvider {
  DATABASE
  AWS_PARAM_STORE
}

model SecretStore {
  key     String @unique
  value   Json
  version String @default("1")

  createdAt DateTime @default(now())
  updatedAt DateTime @updatedAt
}

model TriggerSource {
  id String @id @default(cuid())

  key    String
  params Json?

  channel     TriggerChannel @default(HTTP)
  channelData Json?

  version String @default("1")

  options TriggerSourceOption[]

  metadata Json?

  secretReference   SecretReference @relation(fields: [secretReferenceId], references: [id], onDelete: Cascade, onUpdate: Cascade)
  secretReferenceId String

  organization   Organization @relation(fields: [organizationId], references: [id], onDelete: Cascade, onUpdate: Cascade)
  organizationId String

  environment   RuntimeEnvironment @relation(fields: [environmentId], references: [id], onDelete: Cascade, onUpdate: Cascade)
  environmentId String

  endpoint   Endpoint @relation(fields: [endpointId], references: [id], onDelete: Cascade, onUpdate: Cascade)
  endpointId String

  project   Project @relation(fields: [projectId], references: [id], onDelete: Cascade, onUpdate: Cascade)
  projectId String

  integration   Integration @relation(fields: [integrationId], references: [id], onDelete: Cascade, onUpdate: Cascade)
  integrationId String

  dynamicTrigger   DynamicTrigger? @relation(fields: [dynamicTriggerId], references: [id], onDelete: Cascade, onUpdate: Cascade)
  dynamicTriggerId String?

  externalAccount   ExternalAccount? @relation(fields: [externalAccountId], references: [id], onDelete: Cascade, onUpdate: Cascade)
  externalAccountId String?

  sourceRegistrationJob   JobVersion? @relation(fields: [sourceRegistrationJobId], references: [id], onDelete: Cascade, onUpdate: Cascade)
  sourceRegistrationJobId String?

  dynamicSourceId       String?
  dynamicSourceMetadata Json?

  active      Boolean @default(false)
  interactive Boolean @default(false)

  createdAt DateTime @default(now())
  updatedAt DateTime @updatedAt

  httpDeliveries HttpSourceRequestDelivery[]
  registrations  DynamicTriggerRegistration[]

  @@unique([key, environmentId])
}

enum TriggerChannel {
  HTTP
  SQS
  SMTP
}

model TriggerSourceOption {
  id    String @id @default(cuid())
  name  String
  value String

  source   TriggerSource @relation(fields: [sourceId], references: [id], onDelete: Cascade, onUpdate: Cascade)
  sourceId String

  createdAt DateTime @default(now())
  updatedAt DateTime @updatedAt

  registered Boolean @default(false)

  @@unique([name, value, sourceId])
}

model Webhook {
  id String @id @default(cuid())

  active      Boolean @default(false)

  key    String
  params Json?

  webhookEnvironments WebhookEnvironment[]
  requestDeliveries   WebhookRequestDelivery[]

  httpEndpoint   TriggerHttpEndpoint @relation(fields: [httpEndpointId], references: [id], onDelete: Cascade, onUpdate: Cascade)
  httpEndpointId String @unique

  project   Project @relation(fields: [projectId], references: [id], onDelete: Cascade, onUpdate: Cascade)
  projectId String

  integration   Integration @relation(fields: [integrationId], references: [id], onDelete: Cascade, onUpdate: Cascade)
  integrationId String

  createdAt DateTime @default(now())
  updatedAt DateTime @updatedAt

  @@unique([key, projectId])
}

model WebhookEnvironment {
  id String @id @default(cuid())

  active Boolean @default(false)

  config        Json?
  desiredConfig Json?

  requestDeliveries WebhookRequestDelivery[]

  endpoint   Endpoint @relation(fields: [endpointId], references: [id], onDelete: Cascade, onUpdate: Cascade)
  endpointId String

  environment   RuntimeEnvironment @relation(fields: [environmentId], references: [id], onDelete: Cascade, onUpdate: Cascade)
  environmentId String

  webhook   Webhook @relation(fields: [webhookId], references: [id], onDelete: Cascade, onUpdate: Cascade)
  webhookId String

  createdAt DateTime @default(now())
  updatedAt DateTime @updatedAt

  @@unique([environmentId, webhookId])
}

model WebhookRequestDelivery {
  id      String @id @default(cuid())
  number  Int

  url     String
  method  String
  headers Json

  body    Bytes?

  verified Boolean @default(false)
  error    String?

  webhook   Webhook @relation(fields: [webhookId], references: [id], onDelete: Cascade, onUpdate: Cascade)
  webhookId String

  environment RuntimeEnvironment @relation(fields: [environmentId], references: [id], onDelete: Cascade, onUpdate: Cascade)
  environmentId String

  webhookEnvironment WebhookEnvironment @relation(fields: [webhookEnvironmentId], references: [id], onDelete: Cascade, onUpdate: Cascade)
  webhookEnvironmentId String

  endpoint   Endpoint @relation(fields: [endpointId], references: [id], onDelete: Cascade, onUpdate: Cascade)
  endpointId String

  createdAt   DateTime  @default(now())
  updatedAt   DateTime  @updatedAt

  deliveredAt DateTime?
}

model WebhookDeliveryCounter {
  webhookId   String @id
  lastNumber  Int    @default(0)
}

model DynamicTriggerRegistration {
  id String @id @default(cuid())

  key String

  dynamicTrigger   DynamicTrigger @relation(fields: [dynamicTriggerId], references: [id], onDelete: Cascade, onUpdate: Cascade)
  dynamicTriggerId String

  eventDispatcher   EventDispatcher @relation(fields: [eventDispatcherId], references: [id], onDelete: Cascade, onUpdate: Cascade)
  eventDispatcherId String

  source   TriggerSource @relation(fields: [sourceId], references: [id], onDelete: Cascade, onUpdate: Cascade)
  sourceId String

  metadata Json?

  createdAt DateTime @default(now())
  updatedAt DateTime @updatedAt

  @@unique([key, dynamicTriggerId])
}

model HttpSourceRequestDelivery {
  id      String @id @default(cuid())
  url     String
  method  String
  headers Json
  body    Bytes?

  source   TriggerSource @relation(fields: [sourceId], references: [id], onDelete: Cascade, onUpdate: Cascade)
  sourceId String

  endpoint   Endpoint @relation(fields: [endpointId], references: [id], onDelete: Cascade, onUpdate: Cascade)
  endpointId String

  environment   RuntimeEnvironment @relation(fields: [environmentId], references: [id], onDelete: Cascade, onUpdate: Cascade)
  environmentId String

  createdAt   DateTime  @default(now())
  updatedAt   DateTime  @updatedAt
  deliveredAt DateTime?
}

model ScheduleSource {
  id String @id @default(cuid())

  key      String
  schedule Json

  environment   RuntimeEnvironment @relation(fields: [environmentId], references: [id], onDelete: Cascade, onUpdate: Cascade)
  environmentId String

  dispatcher   EventDispatcher @relation(fields: [dispatcherId], references: [id], onDelete: Cascade, onUpdate: Cascade)
  dispatcherId String

  lastEventTimestamp DateTime?
  nextEventTimestamp DateTime?

  workerJobId String?

  active Boolean @default(false)

  metadata Json?

  createdAt DateTime @default(now())
  updatedAt DateTime @updatedAt

  dynamicTrigger   DynamicTrigger? @relation(fields: [dynamicTriggerId], references: [id], onDelete: Cascade, onUpdate: Cascade)
  dynamicTriggerId String?

  externalAccount   ExternalAccount? @relation(fields: [externalAccountId], references: [id], onDelete: Cascade, onUpdate: Cascade)
  externalAccountId String?

  @@unique([key, environmentId])
}

model TriggerHttpEndpoint {
  id String @id @default(cuid())

  key String

  title      String?
  icon       String?
  properties Json?

  webhook Webhook?

  secretReference   SecretReference @relation(fields: [secretReferenceId], references: [id], onDelete: Cascade, onUpdate: Cascade)
  secretReferenceId String

  project   Project @relation(fields: [projectId], references: [id], onDelete: Cascade, onUpdate: Cascade)
  projectId String

  createdAt DateTime @default(now())
  updatedAt DateTime @updatedAt

  httpEndpointEnvironments TriggerHttpEndpointEnvironment[]

  eventRecords EventRecord[]

  @@unique([key, projectId])
}

model TriggerHttpEndpointEnvironment {
  id String @id @default(cuid())

  active Boolean @default(false)

  /// If this is set, requests will be tested against the filter and we'll call the user's server immediately
  immediateResponseFilter Json?

  skipTriggeringRuns Boolean @default(false)

  source String

  environment   RuntimeEnvironment @relation(fields: [environmentId], references: [id], onDelete: Cascade, onUpdate: Cascade)
  environmentId String

  endpoint   Endpoint @relation(fields: [endpointId], references: [id], onDelete: Cascade, onUpdate: Cascade)
  endpointId String

  httpEndpoint   TriggerHttpEndpoint @relation(fields: [httpEndpointId], references: [id], onDelete: Cascade, onUpdate: Cascade)
  httpEndpointId String

  eventRecords EventRecord[]

  createdAt DateTime @default(now())
  updatedAt DateTime @updatedAt

  @@unique([environmentId, httpEndpointId])
  @@unique([endpointId, httpEndpointId])
}

model KeyValueItem {
  id String @id @default(cuid())

  key   String
  value Bytes

  environment   RuntimeEnvironment @relation(fields: [environmentId], references: [id], onDelete: Cascade, onUpdate: Cascade)
  environmentId String

  createdAt DateTime @default(now())
  updatedAt DateTime @updatedAt

  @@unique([environmentId, key])
  @@index([key], type: Hash)
}

model MissingConnection {
  id String @id @default(cuid())

  resolved Boolean @default(false)

  runs JobRun[]

  integration   Integration @relation(fields: [integrationId], references: [id], onDelete: Cascade, onUpdate: Cascade)
  integrationId String

  connectionType ConnectionType @default(DEVELOPER)

  externalAccount   ExternalAccount? @relation(fields: [externalAccountId], references: [id], onDelete: Cascade, onUpdate: Cascade)
  externalAccountId String?

  accountIdentifier String?

  createdAt DateTime @default(now())
  updatedAt DateTime @updatedAt

  @@unique([integrationId, connectionType, externalAccountId])
  @@unique([integrationId, connectionType, accountIdentifier])
}

model ApiIntegrationVote {
  id String @id @default(cuid())

  apiIdentifier String

  user   User   @relation(fields: [userId], references: [id], onDelete: Cascade, onUpdate: Cascade)
  userId String

  createdAt DateTime @default(now())
  updatedAt DateTime @updatedAt

  @@unique([apiIdentifier, userId])
}

model DataMigration {
  id   String @id @default(cuid())
  name String @unique

  createdAt   DateTime  @default(now())
  updatedAt   DateTime  @updatedAt
  completedAt DateTime?
}<|MERGE_RESOLUTION|>--- conflicted
+++ resolved
@@ -324,13 +324,10 @@
   scheduleSources          ScheduleSource[]
   ExternalAccount          ExternalAccount[]
   httpEndpointEnvironments TriggerHttpEndpointEnvironment[]
-<<<<<<< HEAD
   concurrencyLimitGroups   ConcurrencyLimitGroup[]
-=======
   keyValueItems            KeyValueItem[]
   webhookEnvironments      WebhookEnvironment[]
   webhookRequestDeliveries WebhookRequestDelivery[]
->>>>>>> 03403ad9
 
   @@unique([projectId, slug, orgMemberId])
   @@unique([projectId, shortcode])
