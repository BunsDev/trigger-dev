import type { Instrumentation } from "@opentelemetry/instrumentation";
import type { SpanExporter } from "@opentelemetry/sdk-trace-base";
import type { BuildExtension } from "./build/extensions.js";
import type { MachinePresetName } from "./schemas/common.js";
import type { LogLevel } from "./logger/taskLogger.js";
import type {
  FailureFnParams,
  InitFnParams,
  StartFnParams,
  SuccessFnParams,
} from "./types/index.js";
import type { BuildRuntime, RetryOptions } from "./index.js";

export type CompatibilityFlag = "run_engine_v2";

export type CompatibilityFlagFeatures = {
  [key in CompatibilityFlag]: boolean;
};

export type TriggerConfig = {
  /**
   * @default "node"
   */
  runtime?: BuildRuntime;

  /**
   * Specify the project ref for your trigger.dev tasks. This is the project ref that you get when you create a new project in the trigger.dev dashboard.
   */
  project: string;

  /**
   * Specify the directories that contain your trigger.dev tasks. This is useful if you have multiple directories that contain tasks.
   *
   * We automatically detect directories named `trigger` to be task directories. You can override this behavior by specifying the directories here.
   *
   * @see @see https://trigger.dev/docs/config/config-file#dirs
   */
  dirs?: string[];

  /**
   * Specify glob patterns to ignore when detecting task files. By default we ignore:
   *
   * - *.test.ts
   * - *.spec.ts
   * - *.test.mts
   * - *.spec.mts
   * - *.test.cts
   * - *.spec.cts
   * - *.test.js
   * - *.spec.js
   * - *.test.mjs
   * - *.spec.mjs
   * - *.test.cjs
   * - *.spec.cjs
   *
   */
  ignorePatterns?: string[];

  /**
   * Instrumentations to use for OpenTelemetry. This is useful if you want to add custom instrumentations to your tasks.
   *
   * @see https://trigger.dev/docs/config/config-file#instrumentations
   *
   * @deprecated Use the `telemetry.instrumentations` option instead.
   */
  instrumentations?: Array<Instrumentation>;

  telemetry?: {
    /**
     * Instrumentations to use for OpenTelemetry. This is useful if you want to add custom instrumentations to your tasks.
     *
     * @see https://trigger.dev/docs/config/config-file#instrumentations
     */
    instrumentations?: Array<Instrumentation>;

    /**
     * Exporters to use for OpenTelemetry. This is useful if you want to add custom exporters to your tasks.
     *
     * @see https://trigger.dev/docs/config/config-file#exporters
     */
    exporters?: Array<SpanExporter>;
  };

  /**
   * Specify a custom path to your tsconfig file. This is useful if you have a custom tsconfig file that you want to use.
   */
  tsconfig?: string;

  /**
   * Specify the global retry options for your tasks. You can override this on a per-task basis.
   *
   * @see https://trigger.dev/docs/tasks/overview#retry-options
   */
  retries?: {
    enabledInDev?: boolean;
    default?: RetryOptions;
  };
<<<<<<< HEAD
  compatibilityFlags?: Array<CompatibilityFlag>;
=======

>>>>>>> 0d38ea0f
  /**
   * The default machine preset to use for your deployed trigger.dev tasks. You can override this on a per-task basis.
   * @default "small-1x"
   *
   * @see https://trigger.dev/docs/machines
   */
  machine?: MachinePresetName;

  /**
   * Set the log level for the logger. Defaults to "info", so you will see "log", "info", "warn", and "error" messages, but not "debug" messages.
   *
   * We automatically set the logLevel to "debug" during test runs
   *
   * @default "info"
   */
  logLevel?: LogLevel;

  /**
   * The maximum duration in compute-time seconds that a task run is allowed to run. If the task run exceeds this duration, it will be stopped.
   *
   * Minimum value is 5 seconds
   *
   * Setting this value will effect all tasks in the project.
   *
   * @see https://trigger.dev/docs/tasks/overview#maxduration-option
   */
  maxDuration: number;

  /**
   * Enable console logging while running the dev CLI. This will print out logs from console.log, console.warn, and console.error. By default all logs are sent to the trigger.dev backend, and not logged to the console.
   */
  enableConsoleLogging?: boolean;

  build?: {
    /**
     * Add custom conditions to the esbuild build. For example, if you are importing `ai/rsc`, you'll need to add "react-server" condition.
     *
     * By default we add the following conditions:
     *
     * - "trigger.dev"
     * - "module"
     * - "node"
     */
    conditions?: string[];

    /**
     * Add custom build extensions to the build process.
     *
     * @see https://trigger.dev/docs/config/config-file#extensions
     */
    extensions?: BuildExtension[];

    /**
     * External dependencies to exclude from the bundle. This is useful if you want to keep some dependencies as external, and not bundle them with your code.
     *
     * @see https://trigger.dev/docs/config/config-file#external
     */
    external?: string[];

    jsx?: {
      /**
       * @default "React.createElement"
       */
      factory?: string;
      /**
       * @default "React.Fragment"
       */
      fragment?: string;

      /**
       * @default true
       * @description Set the esbuild jsx option to automatic. Set this to false if you aren't using React.
       * @see https://esbuild.github.io/api/#jsx
       */
      automatic?: boolean;
    };
  };

  deploy?: {
    env?: Record<string, string>;
  };

  /**
   * @deprecated Use `dirs` instead
   */
  triggerDirectories?: string[];

  /**
   * @deprecated Use the `additionalPackages` extension instead.
   */
  additionalPackages?: string[];

  /**
   * @deprecated Use the `additionalFiles` extension instead.
   */
  additionalFiles?: string[];

  /**
   * @deprecated Dependencies are now bundled by default. If you want to exclude some dependencies from the bundle, use the `build.external` option.
   */
  dependenciesToBundle?: Array<string | RegExp>;

  /**
   * @deprecated Use `tsconfig` instead.
   */
  tsconfigPath?: string;

  /**
   * CA Cert file to be added to NODE_EXTRA_CA_CERT environment variable in, useful in use with self signed cert in the trigger.dev environment.
   *
   * @example "./certs/ca.crt"
   * Note: must start with "./" and be relative to the project root.
   *
   */
  extraCACerts?: string;

  /**
   * Run before a task is executed, for all tasks. This is useful for setting up any global state that is needed for all tasks.
   */
  init?: (payload: unknown, params: InitFnParams) => void | Promise<void>;

  /**
   * onSuccess is called after the run function has successfully completed.
   */
  onSuccess?: (payload: unknown, output: unknown, params: SuccessFnParams<any>) => Promise<void>;

  /**
   * onFailure is called after a task run has failed (meaning the run function threw an error and won't be retried anymore)
   */
  onFailure?: (payload: unknown, error: unknown, params: FailureFnParams<any>) => Promise<void>;

  /**
   * onStart is called the first time a task is executed in a run (not before every retry)
   */
  onStart?: (payload: unknown, params: StartFnParams) => Promise<void>;

  /**
   * @deprecated Use a custom build extension to add post install commands
   */
  postInstall?: string;
};<|MERGE_RESOLUTION|>--- conflicted
+++ resolved
@@ -95,11 +95,8 @@
     enabledInDev?: boolean;
     default?: RetryOptions;
   };
-<<<<<<< HEAD
   compatibilityFlags?: Array<CompatibilityFlag>;
-=======
-
->>>>>>> 0d38ea0f
+
   /**
    * The default machine preset to use for your deployed trigger.dev tasks. You can override this on a per-task basis.
    * @default "small-1x"
