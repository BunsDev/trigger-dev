import { clock } from "../clock-api.js";
import {
  BatchTaskRunExecutionResult,
  TaskRunContext,
  TaskRunExecutionResult,
} from "../schemas/index.js";
import { ExecutorToWorkerProcessConnection } from "../zodIpc.js";
import { RuntimeManager } from "./manager.js";
import { preventMultipleWaits } from "./preventMultipleWaits.js";

export type ProdRuntimeManagerOptions = {
  waitThresholdInMs?: number;
};

export class ProdRuntimeManager implements RuntimeManager {
  _taskWaits: Map<string, { resolve: (value: TaskRunExecutionResult) => void }> = new Map();

  _batchWaits: Map<
    string,
    { resolve: (value: BatchTaskRunExecutionResult) => void; reject: (err?: any) => void }
  > = new Map();

  _waitForDuration: { resolve: (value: void) => void; reject: (err?: any) => void } | undefined;

  _preventMultipleWaits = preventMultipleWaits();

  constructor(
    private ipc: ExecutorToWorkerProcessConnection,
    private options: ProdRuntimeManagerOptions = {}
  ) {}

  disable(): void {
    // do nothing
  }

  async waitForDuration(ms: number): Promise<void> {
    return this._preventMultipleWaits(async () => {
      const now = Date.now();

      const resume = new Promise<void>((resolve, reject) => {
        this._waitForDuration = { resolve, reject };
      });

      await this.ipc.send("WAIT_FOR_DURATION", {
        ms,
        now,
        waitThresholdInMs: this.waitThresholdInMs,
      });

      await resume;
    });
  }

  resumeAfterDuration(): void {
    if (!this._waitForDuration) {
      return;
    }

    // Resets the clock to the current time
    clock.reset();

    this._waitForDuration.resolve();
    this._waitForDuration = undefined;
  }

  async waitUntil(date: Date): Promise<void> {
    return this.waitForDuration(date.getTime() - Date.now());
  }

  async waitForTask(params: { id: string; ctx: TaskRunContext }): Promise<TaskRunExecutionResult> {
    return this._preventMultipleWaits(async () => {
      const promise = new Promise<TaskRunExecutionResult>((resolve) => {
        this._taskWaits.set(params.id, { resolve });
      });

      await this.ipc.send("WAIT_FOR_TASK", {
        friendlyId: params.id,
      });

      const result = await promise;

      clock.reset();

      return result;
    });
  }

  async waitForBatch(params: {
    id: string;
    runCount: number;
    ctx: TaskRunContext;
  }): Promise<BatchTaskRunExecutionResult> {
<<<<<<< HEAD
    throw new Error("Method not implemented.");

    // if (!params.runs.length) {
    //   return Promise.resolve({ id: params.id, items: [] });
    // }

    // const promise = Promise.all(
    //   params.runs.map((runId) => {
    //     return new Promise<TaskRunExecutionResult>((resolve, reject) => {
    //       this._taskWaits.set(runId, { resolve });
    //     });
    //   })
    // );

    // await this.ipc.send("WAIT_FOR_BATCH", {
    //   batchFriendlyId: params.id,
    //   runFriendlyIds: params.runs,
    // });

    // const results = await promise;

    // clock.reset();

    // return {
    //   id: params.id,
    //   items: results,
    // };
=======
    return this._preventMultipleWaits(async () => {
      if (!params.runs.length) {
        return Promise.resolve({ id: params.id, items: [] });
      }

      const promise = Promise.all(
        params.runs.map((runId) => {
          return new Promise<TaskRunExecutionResult>((resolve, reject) => {
            this._taskWaits.set(runId, { resolve });
          });
        })
      );

      await this.ipc.send("WAIT_FOR_BATCH", {
        batchFriendlyId: params.id,
        runFriendlyIds: params.runs,
      });

      const results = await promise;

      clock.reset();

      return {
        id: params.id,
        items: results,
      };
    });
>>>>>>> 0d38ea0f
  }

  resumeTask(completion: TaskRunExecutionResult): void {
    const wait = this._taskWaits.get(completion.id);

    if (!wait) {
      return;
    }

    wait.resolve(completion);

    this._taskWaits.delete(completion.id);
  }

  private get waitThresholdInMs(): number {
    return this.options.waitThresholdInMs ?? 30_000;
  }
}<|MERGE_RESOLUTION|>--- conflicted
+++ resolved
@@ -90,63 +90,35 @@
     runCount: number;
     ctx: TaskRunContext;
   }): Promise<BatchTaskRunExecutionResult> {
-<<<<<<< HEAD
     throw new Error("Method not implemented.");
 
-    // if (!params.runs.length) {
-    //   return Promise.resolve({ id: params.id, items: [] });
-    // }
+    // return this._preventMultipleWaits(async () => {
+    //   if (!params.runs.length) {
+    //     return Promise.resolve({ id: params.id, items: [] });
+    //   }
 
-    // const promise = Promise.all(
-    //   params.runs.map((runId) => {
-    //     return new Promise<TaskRunExecutionResult>((resolve, reject) => {
-    //       this._taskWaits.set(runId, { resolve });
-    //     });
-    //   })
-    // );
+    //   const promise = Promise.all(
+    //     params.runs.map((runId) => {
+    //       return new Promise<TaskRunExecutionResult>((resolve, reject) => {
+    //         this._taskWaits.set(runId, { resolve });
+    //       });
+    //     })
+    //   );
 
-    // await this.ipc.send("WAIT_FOR_BATCH", {
-    //   batchFriendlyId: params.id,
-    //   runFriendlyIds: params.runs,
+    //   await this.ipc.send("WAIT_FOR_BATCH", {
+    //     batchFriendlyId: params.id,
+    //     runFriendlyIds: params.runs,
+    //   });
+
+    //   const results = await promise;
+
+    //   clock.reset();
+
+    //   return {
+    //     id: params.id,
+    //     items: results,
+    //   };
     // });
-
-    // const results = await promise;
-
-    // clock.reset();
-
-    // return {
-    //   id: params.id,
-    //   items: results,
-    // };
-=======
-    return this._preventMultipleWaits(async () => {
-      if (!params.runs.length) {
-        return Promise.resolve({ id: params.id, items: [] });
-      }
-
-      const promise = Promise.all(
-        params.runs.map((runId) => {
-          return new Promise<TaskRunExecutionResult>((resolve, reject) => {
-            this._taskWaits.set(runId, { resolve });
-          });
-        })
-      );
-
-      await this.ipc.send("WAIT_FOR_BATCH", {
-        batchFriendlyId: params.id,
-        runFriendlyIds: params.runs,
-      });
-
-      const results = await promise;
-
-      clock.reset();
-
-      return {
-        id: params.id,
-        items: results,
-      };
-    });
->>>>>>> 0d38ea0f
   }
 
   resumeTask(completion: TaskRunExecutionResult): void {
