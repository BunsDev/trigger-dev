--- conflicted
+++ resolved
@@ -215,11 +215,8 @@
   "devDependencies": {
     "@ai-sdk/provider-utils": "^1.0.22",
     "@arethetypeswrong/cli": "^0.15.4",
-<<<<<<< HEAD
+    "@epic-web/test-server": "^0.1.0",
     "@trigger.dev/database": "workspace:*",
-=======
-    "@epic-web/test-server": "^0.1.0",
->>>>>>> b714d6fa
     "@types/humanize-duration": "^3.27.1",
     "@types/node": "20.14.14",
     "@types/readable-stream": "^4.0.14",
