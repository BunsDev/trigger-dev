import { CORE_VERSION } from "@trigger.dev/core/v3";
import { DEFAULT_RUNTIME, ResolvedConfig } from "@trigger.dev/core/v3/build";
import { BuildManifest, BuildTarget, TaskFile } from "@trigger.dev/core/v3/schemas";
import * as esbuild from "esbuild";
import { createHash } from "node:crypto";
import { join, relative, resolve } from "node:path";
import { createFile } from "../utilities/fileSystem.js";
import { logger } from "../utilities/logger.js";
import { resolveFileSources } from "../utilities/sourceFiles.js";
import { VERSION } from "../version.js";
import { createEntryPointManager } from "./entryPoints.js";
import { copyManifestToDir } from "./manifests.js";
import {
  getIndexControllerForTarget,
  getIndexWorkerForTarget,
  getRunControllerForTarget,
  getRunWorkerForTarget,
  isIndexControllerForTarget,
  isIndexWorkerForTarget,
  isLoaderEntryPoint,
  isRunControllerForTarget,
  isRunWorkerForTarget,
  shims,
} from "./packageModules.js";
import { buildPlugins } from "./plugins.js";
<<<<<<< HEAD
=======
import { createEntryPointManager } from "./entryPoints.js";
import { cliLink, prettyError } from "../utilities/cliOutput.js";
import { SkipLoggingError } from "../cli/common.js";
>>>>>>> 0b555faf

export interface BundleOptions {
  target: BuildTarget;
  destination: string;
  cwd: string;
  resolvedConfig: ResolvedConfig;
  jsxFactory?: string;
  jsxFragment?: string;
  jsxAutomatic?: boolean;
  watch?: boolean;
  plugins?: esbuild.Plugin[];
}

export type BundleResult = {
  contentHash: string;
  files: TaskFile[];
  configPath: string;
  loaderEntryPoint: string | undefined;
  runWorkerEntryPoint: string | undefined;
  runControllerEntryPoint: string | undefined;
  indexWorkerEntryPoint: string | undefined;
  indexControllerEntryPoint: string | undefined;
  stop: (() => Promise<void>) | undefined;
};

export async function bundleWorker(options: BundleOptions): Promise<BundleResult> {
  const { resolvedConfig } = options;

  let currentContext: esbuild.BuildContext | undefined;

  const entryPointManager = await createEntryPointManager(
    resolvedConfig.dirs,
    resolvedConfig,
    options.target,
    typeof options.watch === "boolean" ? options.watch : false,
    async (newEntryPoints) => {
      if (currentContext) {
        // Rebuild with new entry points
        await currentContext.cancel();
        await currentContext.dispose();
        const buildOptions = await createBuildOptions({
          ...options,
          entryPoints: newEntryPoints,
        });

        logger.debug("Rebuilding worker with options", buildOptions);

        currentContext = await esbuild.context(buildOptions);
        await currentContext.watch();
      }
    }
  );

  if (entryPointManager.entryPoints.length === 0) {
    const errorMessageBody = `
      Dirs config:
      ${resolvedConfig.dirs.join("\n- ")}

      Search patterns: 
      ${entryPointManager.patterns.join("\n- ")}

      Possible solutions:
      1. Check if the directory paths in your config are correct
      2. Verify that your files match the search patterns
      3. Update the search patterns in your config
    `.replace(/^ {6}/gm, "");

    prettyError(
      "No trigger files found",
      errorMessageBody,
      cliLink("View the config docs", "https://trigger.dev/docs/config/config-file")
    );

    throw new SkipLoggingError();
  }

  let initialBuildResult: (result: esbuild.BuildResult) => void;
  const initialBuildResultPromise = new Promise<esbuild.BuildResult>(
    (resolve) => (initialBuildResult = resolve)
  );
  const buildResultPlugin: esbuild.Plugin = {
    name: "Initial build result plugin",
    setup(build) {
      build.onEnd(initialBuildResult);
    },
  };

  const buildOptions = await createBuildOptions({
    ...options,
    entryPoints: entryPointManager.entryPoints,
    buildResultPlugin,
  });

  let result: esbuild.BuildResult<typeof buildOptions>;
  let stop: BundleResult["stop"];

  logger.debug("Building worker with options", buildOptions);

  if (options.watch) {
    currentContext = await esbuild.context(buildOptions);
    await currentContext.watch();
    result = await initialBuildResultPromise;
    if (result.errors.length > 0) {
      throw new Error("Failed to build");
    }

    stop = async function () {
      await entryPointManager.stop();
      await currentContext?.dispose();
    };
  } else {
    result = await esbuild.build(buildOptions);

    stop = async function () {
      await entryPointManager.stop();
    };
  }

  const bundleResult = await getBundleResultFromBuild(
    options.target,
    options.cwd,
    options.resolvedConfig,
    result
  );

  if (!bundleResult) {
    throw new Error("Failed to get bundle result");
  }

  return { ...bundleResult, stop };
}

// Helper function to create build options
async function createBuildOptions(
  options: BundleOptions & { entryPoints: string[]; buildResultPlugin?: esbuild.Plugin }
): Promise<esbuild.BuildOptions & { metafile: true }> {
  const customConditions = options.resolvedConfig.build?.conditions ?? [];

  const conditions = [...customConditions, "trigger.dev", "module", "node"];

  const $buildPlugins = await buildPlugins(options.target, options.resolvedConfig);

  return {
    entryPoints: options.entryPoints,
    outdir: options.destination,
    absWorkingDir: options.cwd,
    bundle: true,
    metafile: true,
    write: false,
    minify: false,
    splitting: true,
    charset: "utf8",
    platform: "node",
    sourcemap: true,
    sourcesContent: options.target === "dev",
    conditions,
    format: "esm",
    target: ["node20", "es2022"],
    loader: {
      ".js": "jsx",
      ".mjs": "jsx",
      ".cjs": "jsx",
      ".wasm": "copy",
    },
    outExtension: { ".js": ".mjs" },
    inject: [...shims], // TODO: copy this into the working dir to work with Yarn PnP
    jsx: options.jsxAutomatic ? "automatic" : undefined,
    jsxDev: options.jsxAutomatic && options.target === "dev" ? true : undefined,
    plugins: [
      ...$buildPlugins,
      ...(options.plugins ?? []),
      ...(options.buildResultPlugin ? [options.buildResultPlugin] : []),
    ],
    ...(options.jsxFactory && { jsxFactory: options.jsxFactory }),
    ...(options.jsxFragment && { jsxFragment: options.jsxFragment }),
    logLevel: "silent",
    logOverride: {
      "empty-glob": "silent",
    },
  };
}

export async function getBundleResultFromBuild(
  target: BuildTarget,
  workingDir: string,
  resolvedConfig: ResolvedConfig,
  result: esbuild.BuildResult<{ metafile: true; write: false }>
): Promise<Omit<BundleResult, "stop"> | undefined> {
  const hasher = createHash("md5");

  for (const outputFile of result.outputFiles) {
    hasher.update(outputFile.hash);

    await createFile(outputFile.path, outputFile.contents);
  }

  const files: Array<{ entry: string; out: string }> = [];

  let configPath: string | undefined;
  let loaderEntryPoint: string | undefined;
  let runWorkerEntryPoint: string | undefined;
  let runControllerEntryPoint: string | undefined;
  let indexWorkerEntryPoint: string | undefined;
  let indexControllerEntryPoint: string | undefined;

  const configEntryPoint = resolvedConfig.configFile
    ? relative(resolvedConfig.workingDir, resolvedConfig.configFile)
    : "trigger.config.ts";

  for (const [outputPath, outputMeta] of Object.entries(result.metafile.outputs)) {
    if (outputPath.endsWith(".mjs")) {
      const $outputPath = resolve(workingDir, outputPath);

      if (!outputMeta.entryPoint) {
        continue;
      }

      if (outputMeta.entryPoint.startsWith(configEntryPoint)) {
        configPath = $outputPath;
      } else if (isLoaderEntryPoint(outputMeta.entryPoint)) {
        loaderEntryPoint = $outputPath;
      } else if (isRunControllerForTarget(outputMeta.entryPoint, target)) {
        runControllerEntryPoint = $outputPath;
      } else if (isRunWorkerForTarget(outputMeta.entryPoint, target)) {
        runWorkerEntryPoint = $outputPath;
      } else if (isIndexControllerForTarget(outputMeta.entryPoint, target)) {
        indexControllerEntryPoint = $outputPath;
      } else if (isIndexWorkerForTarget(outputMeta.entryPoint, target)) {
        indexWorkerEntryPoint = $outputPath;
      } else {
        if (
          !outputMeta.entryPoint.startsWith("..") &&
          !outputMeta.entryPoint.includes("node_modules")
        ) {
          files.push({
            entry: outputMeta.entryPoint,
            out: $outputPath,
          });
        }
      }
    }
  }

  if (!configPath) {
    return undefined;
  }

  return {
    files,
    configPath: configPath,
    loaderEntryPoint,
    runWorkerEntryPoint,
    runControllerEntryPoint,
    indexWorkerEntryPoint,
    indexControllerEntryPoint,
    contentHash: hasher.digest("hex"),
  };
}

// Converts a directory to a glob that matches all the entry points in that
function dirToEntryPointGlob(dir: string): string[] {
  return [
    join(dir, "**", "*.ts"),
    join(dir, "**", "*.tsx"),
    join(dir, "**", "*.mts"),
    join(dir, "**", "*.cts"),
    join(dir, "**", "*.js"),
    join(dir, "**", "*.jsx"),
    join(dir, "**", "*.mjs"),
    join(dir, "**", "*.cjs"),
  ];
}

export function logBuildWarnings(warnings: esbuild.Message[]) {
  const logs = esbuild.formatMessagesSync(warnings, { kind: "warning", color: true });
  for (const log of logs) {
    console.warn(log);
  }
}

/**
 * Logs all errors/warnings associated with an esbuild BuildFailure in the same
 * style esbuild would.
 */
export function logBuildFailure(errors: esbuild.Message[], warnings: esbuild.Message[]) {
  const logs = esbuild.formatMessagesSync(errors, { kind: "error", color: true });
  for (const log of logs) {
    console.error(log);
  }
  logBuildWarnings(warnings);
}

export async function createBuildManifestFromBundle({
  bundle,
  destination,
  resolvedConfig,
  workerDir,
  environment,
  target,
  envVars,
  sdkVersion,
}: {
  bundle: BundleResult;
  destination: string;
  resolvedConfig: ResolvedConfig;
  workerDir?: string;
  environment: string;
  target: BuildTarget;
  envVars?: Record<string, string>;
  sdkVersion?: string;
}): Promise<BuildManifest> {
  const buildManifest: BuildManifest = {
    contentHash: bundle.contentHash,
    runtime: resolvedConfig.runtime ?? DEFAULT_RUNTIME,
    environment: environment,
    packageVersion: sdkVersion ?? CORE_VERSION,
    cliPackageVersion: VERSION,
    target: target,
    files: bundle.files,
    sources: await resolveFileSources(bundle.files, resolvedConfig),
    externals: [],
    config: {
      project: resolvedConfig.project,
      dirs: resolvedConfig.dirs,
    },
    outputPath: destination,
    indexControllerEntryPoint:
      bundle.indexControllerEntryPoint ?? getIndexControllerForTarget(target),
    indexWorkerEntryPoint: bundle.indexWorkerEntryPoint ?? getIndexWorkerForTarget(target),
    runControllerEntryPoint: bundle.runControllerEntryPoint ?? getRunControllerForTarget(target),
    runWorkerEntryPoint: bundle.runWorkerEntryPoint ?? getRunWorkerForTarget(target),
    loaderEntryPoint: bundle.loaderEntryPoint,
    configPath: bundle.configPath,
    customConditions: resolvedConfig.build.conditions ?? [],
    deploy: {
      env: envVars ?? {},
    },
    build: {},
    otelImportHook: {
      include: resolvedConfig.instrumentedPackageNames ?? [],
    },
  };

  if (!workerDir) {
    return buildManifest;
  }

  return copyManifestToDir(buildManifest, destination, workerDir);
}<|MERGE_RESOLUTION|>--- conflicted
+++ resolved
@@ -23,12 +23,8 @@
   shims,
 } from "./packageModules.js";
 import { buildPlugins } from "./plugins.js";
-<<<<<<< HEAD
-=======
-import { createEntryPointManager } from "./entryPoints.js";
 import { cliLink, prettyError } from "../utilities/cliOutput.js";
 import { SkipLoggingError } from "../cli/common.js";
->>>>>>> 0b555faf
 
 export interface BundleOptions {
   target: BuildTarget;
@@ -87,7 +83,7 @@
       Dirs config:
       ${resolvedConfig.dirs.join("\n- ")}
 
-      Search patterns: 
+      Search patterns:
       ${entryPointManager.patterns.join("\n- ")}
 
       Possible solutions:
