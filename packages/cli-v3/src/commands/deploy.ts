--- conflicted
+++ resolved
@@ -3,10 +3,7 @@
 import { InitializeDeploymentResponseBody } from "@trigger.dev/core/v3/schemas";
 import { Command, Option as CommandOption } from "commander";
 import { resolve } from "node:path";
-<<<<<<< HEAD
-=======
 import { x } from "tinyexec";
->>>>>>> 0b555faf
 import { z } from "zod";
 import { CliApiClient } from "../apiClient.js";
 import { buildWorker } from "../build/buildWorker.js";
