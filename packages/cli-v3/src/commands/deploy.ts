import { intro, log, outro, spinner } from "@clack/prompts";
import { depot } from "@depot/cli";
import { context, trace } from "@opentelemetry/api";
import {
  ResolvedConfig,
  detectDependencyVersion,
  flattenAttributes,
  recordSpanException,
} from "@trigger.dev/core/v3";
import chalk from "chalk";
import { Command, Option as CommandOption } from "commander";
import { Metafile, build } from "esbuild";
import { execa } from "execa";
import { resolve as importResolve } from "import-meta-resolve";
import { createHash } from "node:crypto";
import { readFileSync } from "node:fs";
import { copyFile, mkdir, readFile, writeFile } from "node:fs/promises";
import { join } from "node:path";
import { setTimeout } from "node:timers/promises";
import terminalLink from "terminal-link";
import invariant from "tiny-invariant";
import { z } from "zod";
import * as packageJson from "../../package.json";
import { CliApiClient } from "../apiClient";
import {
  CommonCommandOptions,
  SkipCommandError,
  SkipLoggingError,
  commonOptions,
  handleTelemetry,
  tracer,
  wrapCommandAction,
} from "../cli/common.js";
import { readConfig } from "../utilities/configFiles.js";
import { createTempDir, readJSONFile, writeJSONFile } from "../utilities/fileSystem";
import { printStandloneInitialBanner } from "../utilities/initialBanner.js";
import { detectPackageNameFromImportPath, parsePackageName } from "../utilities/installPackages";
import { logger } from "../utilities/logger.js";
import { createTaskFileImports, gatherTaskFiles } from "../utilities/taskFiles";
import { login } from "./login";
import { SetOptional } from "type-fest";

const DeployCommandOptions = CommonCommandOptions.extend({
  skipTypecheck: z.boolean().default(false),
  skipDeploy: z.boolean().default(false),
  env: z.enum(["prod", "staging"]),
  loadImage: z.boolean().default(false),
  buildPlatform: z.enum(["linux/amd64", "linux/arm64"]).default("linux/amd64"),
  selfHosted: z.boolean().default(false),
  registry: z.string().optional(),
  push: z.boolean().default(false),
  config: z.string().optional(),
  projectRef: z.string().optional(),
  outputMetafile: z.string().optional(),
  apiUrl: z.string().optional(),
});

type DeployCommandOptions = z.infer<typeof DeployCommandOptions>;

export function configureDeployCommand(program: Command) {
  return commonOptions(
    program
      .command("deploy")
      .description("Deploy your Trigger.dev v3 project to the cloud.")
      .argument("[path]", "The path to the project", ".")
      .option(
        "-e, --env <env>",
        "Deploy to a specific environment (currently only prod and staging are supported)",
        "prod"
      )
      .option("-T, --skip-typecheck", "Whether to skip the pre-build typecheck")
      .option("-c, --config <config file>", "The name of the config file, found at [path]")
      .option(
        "-p, --project-ref <project ref>",
        "The project ref. Required if there is no config file."
      )
  )
    .addOption(
      new CommandOption(
        "--self-hosted",
        "Build and load the image using your local Docker. Use the --registry option to specify the registry to push the image to when using --self-hosted, or just use --push-image to push to the default registry."
      ).hideHelp()
    )
    .addOption(
      new CommandOption(
        "--push",
        "When using the --self-hosted flag, push the image to the default registry. (defaults to false when not using --registry)"
      ).hideHelp()
    )
    .addOption(
      new CommandOption(
        "--registry <registry>",
        "The registry to push the image to when using --self-hosted"
      ).hideHelp()
    )
    .addOption(
      new CommandOption(
        "--tag <tag>",
        "(Coming soon) Specify the tag to use when pushing the image to the registry"
      ).hideHelp()
    )
    .addOption(new CommandOption("-D, --skip-deploy", "Skip deploying the image").hideHelp())
    .addOption(
      new CommandOption("--load-image", "Load the built image into your local docker").hideHelp()
    )
    .addOption(
      new CommandOption(
        "--build-platform <platform>",
        "The platform to build the deployment image for"
      )
        .default("linux/amd64")
        .hideHelp()
    )
    .addOption(
      new CommandOption(
        "--output-metafile <path>",
        "If provided, will save the esbuild metafile for the build to the specified path"
      ).hideHelp()
    )
    .action(async (path, options) => {
      await handleTelemetry(async () => {
        await printStandloneInitialBanner(true);
        await deployCommand(path, options);
      });
    });
}

export async function deployCommand(dir: string, options: unknown) {
  return await wrapCommandAction("deployCommand", DeployCommandOptions, options, async (opts) => {
    return await _deployCommand(dir, opts);
  });
}

async function _deployCommand(dir: string, options: DeployCommandOptions) {
  const span = trace.getSpan(context.active());

  intro("Deploying project");

  const authorization = await login({
    embedded: true,
    defaultApiUrl: options.apiUrl,
    profile: options.profile,
  });

  if (!authorization.ok) {
    if (authorization.error === "fetch failed") {
      throw new Error(
        `Failed to connect to ${authorization.auth?.apiUrl}. Are you sure it's the correct URL?`
      );
    } else {
      throw new Error("You must login first. Use `trigger.dev login` to login.");
    }
  }

  span?.setAttributes({
    "cli.userId": authorization.userId,
    "cli.email": authorization.email,
    "cli.config.apiUrl": authorization.auth.apiUrl,
  });

  const resolvedConfig = await readConfig(dir, {
    configFile: options.config,
    projectRef: options.projectRef,
  });

  logger.debug("Resolved config", { resolvedConfig });

  span?.setAttributes({
    "resolvedConfig.status": resolvedConfig.status,
    "resolvedConfig.path": resolvedConfig.status === "file" ? resolvedConfig.path : undefined,
    "resolvedConfig.config.project": resolvedConfig.config.project,
    "resolvedConfig.config.projectDir": resolvedConfig.config.projectDir,
    "resolvedConfig.config.triggerUrl": resolvedConfig.config.triggerUrl,
    "resolvedConfig.config.triggerDirectories": resolvedConfig.config.triggerDirectories,
    ...flattenAttributes(resolvedConfig.config.retries, "resolvedConfig.config.retries"),
  });

  const apiClient = new CliApiClient(authorization.auth.apiUrl, authorization.auth.accessToken);

  const deploymentEnv = await apiClient.getProjectEnv({
    projectRef: resolvedConfig.config.project,
    env: options.env,
  });

  if (!deploymentEnv.success) {
    throw new Error(deploymentEnv.error);
  }

  const environmentClient = new CliApiClient(authorization.auth.apiUrl, deploymentEnv.data.apiKey);

  log.step(
    `Preparing to deploy "${deploymentEnv.data.name}" (${resolvedConfig.config.project}) to ${options.env}`
  );

  // Step 1: Build the project into a temporary directory
  const compilation = await compileProject(
    resolvedConfig.config,
    options,
    resolvedConfig.status === "file" ? resolvedConfig.path : undefined
  );

  logger.debug("Compilation result", { compilation });

  if (compilation.envVars.length > 0) {
    await checkEnvVars(
      compilation.envVars ?? [],
      resolvedConfig.config,
      options,
      environmentClient,
      authorization.dashboardUrl
    );
  }

  // Step 2: Initialize a deployment on the server (response will have everything we need to build an image)
  const deploymentResponse = await environmentClient.initializeDeployment({
    contentHash: compilation.contentHash,
    userId: authorization.userId,
  });

  if (!deploymentResponse.success) {
    throw new Error(`Failed to start deployment: ${deploymentResponse.error}`);
  }

  // If the deployment doesn't have any externalBuildData, then we can't use the remote image builder
  // TODO: handle this and allow the user to the build and push the image themselves
  if (!deploymentResponse.data.externalBuildData && !options.selfHosted) {
    throw new Error(
      `Failed to start deployment, as your instance of trigger.dev does not support hosting. To deploy this project, you must use the --self-hosted flag to build and push the image yourself.`
    );
  }

  const version = deploymentResponse.data.version;

  const deploymentSpinner = spinner();

  deploymentSpinner.start(`Deploying version ${version}`);
<<<<<<< HEAD
  const selfHostedRegistryHost = deploymentResponse.data.registryHost ?? options.registry;
  const registryHost = selfHostedRegistryHost ?? "registry.trigger.dev";
=======
  const registryHost =
    deploymentResponse.data.registryHost ?? options.registry ?? "registry.trigger.dev";
>>>>>>> c6d6a919

  const buildImage = async () => {
    if (options.selfHosted) {
      return buildAndPushSelfHostedImage({
        registryHost: selfHostedRegistryHost,
        imageTag: deploymentResponse.data.imageTag,
        cwd: compilation.path,
        projectId: resolvedConfig.config.project,
        deploymentId: deploymentResponse.data.id,
        deploymentVersion: version,
        contentHash: deploymentResponse.data.contentHash,
        projectRef: resolvedConfig.config.project,
        buildPlatform: options.buildPlatform,
        pushImage: options.push,
        selfHostedRegistry: !!options.registry,
      });
    }

    if (!deploymentResponse.data.externalBuildData) {
      throw new Error(
        "Failed to initialize deployment. The deployment does not have any external build data. To deploy this project, you must use the --self-hosted flag to build and push the image yourself."
      );
    }

    return buildAndPushImage({
      registryHost,
      auth: authorization.auth.accessToken,
      imageTag: deploymentResponse.data.imageTag,
      buildId: deploymentResponse.data.externalBuildData.buildId,
      buildToken: deploymentResponse.data.externalBuildData.buildToken,
      buildProjectId: deploymentResponse.data.externalBuildData.projectId,
      cwd: compilation.path,
      projectId: resolvedConfig.config.project,
      deploymentId: deploymentResponse.data.id,
      deploymentVersion: deploymentResponse.data.version,
      contentHash: deploymentResponse.data.contentHash,
      projectRef: resolvedConfig.config.project,
      loadImage: options.loadImage,
      buildPlatform: options.buildPlatform,
    });
  };

  const image = await buildImage();

  if (!image.ok) {
    deploymentSpinner.stop(`Failed to build project image: ${image.error}`);

    throw new SkipLoggingError(`Failed to build project image: ${image.error}`);
  }

  const imageReference = options.selfHosted
    ? `${selfHostedRegistryHost ? `${selfHostedRegistryHost}/` : ""}${image.image}${
        image.digest ? `@${image.digest}` : ""
      }`
    : `${registryHost}/${image.image}${image.digest ? `@${image.digest}` : ""}`;

  span?.setAttributes({
    "image.reference": imageReference,
  });

  if (options.skipDeploy) {
    deploymentSpinner.stop(
      `Project image built: ${imageReference}. Skipping deployment as requested`
    );

    throw new SkipCommandError("Skipping deployment as requested");
  }

  deploymentSpinner.message(
    `${deploymentResponse.data.version} image built, detecting deployed tasks`
  );

  logger.debug(`Start indexing image ${imageReference}`);

  const startIndexingResponse = await environmentClient.startDeploymentIndexing(
    deploymentResponse.data.id,
    {
      imageReference,
    }
  );

  if (!startIndexingResponse.success) {
    deploymentSpinner.stop(`Failed to start indexing: ${startIndexingResponse.error}`);

    throw new SkipLoggingError(`Failed to start indexing: ${startIndexingResponse.error}`);
  }

  const finishedDeployment = await waitForDeploymentToFinish(
    deploymentResponse.data.id,
    environmentClient
  );

  if (!finishedDeployment) {
    deploymentSpinner.stop(`Deployment failed to complete`);

    throw new SkipLoggingError("Deployment failed to complete: unknown issue");
  }

  if (typeof finishedDeployment === "string") {
    deploymentSpinner.stop(`Deployment failed to complete: ${finishedDeployment}`);

    throw new SkipLoggingError(`Deployment failed to complete: ${finishedDeployment}`);
  }

  const deploymentLink = terminalLink(
    "View deployment",
    `${authorization.dashboardUrl}/projects/v3/${resolvedConfig.config.project}/deployments/${finishedDeployment.shortCode}`
  );

  switch (finishedDeployment.status) {
    case "DEPLOYED": {
      deploymentSpinner.stop("Deployment completed");

      const taskCount = finishedDeployment.worker?.tasks.length ?? 0;

      if (taskCount === 0) {
        outro(
          `Version ${version} deployed with no detected tasks. Please make sure you are exporting tasks in your project. ${deploymentLink}`
        );
      } else {
        outro(
          `Version ${version} deployed with ${taskCount} detected task${
            taskCount === 1 ? "" : "s"
          } ${deploymentLink}`
        );
      }

      break;
    }
    case "FAILED": {
      if (finishedDeployment.errorData) {
        deploymentSpinner.stop(
          `Deployment encountered an error: ${finishedDeployment.errorData.name}. ${deploymentLink}`
        );
        logger.error(finishedDeployment.errorData.stack);

        throw new SkipLoggingError(
          `Deployment encountered an error: ${finishedDeployment.errorData.name}`
        );
      } else {
        deploymentSpinner.stop(
          `Deployment failed with an unknown error. Please contact eric@trigger.dev for help. ${deploymentLink}`
        );

        throw new SkipLoggingError("Deployment failed with an unknown error");
      }
    }
    case "CANCELED": {
      deploymentSpinner.stop(`Deployment was canceled. ${deploymentLink}`);

      throw new SkipLoggingError("Deployment was canceled");
    }
    case "TIMED_OUT": {
      deploymentSpinner.stop(`Deployment timed out. ${deploymentLink}`);

      throw new SkipLoggingError("Deployment timed out");
    }
  }
}

async function checkEnvVars(
  envVars: string[],
  config: ResolvedConfig,
  options: DeployCommandOptions,
  environmentClient: CliApiClient,
  apiUrl: string
) {
  return await tracer.startActiveSpan("detectEnvVars", async (span) => {
    try {
      span.setAttribute("envVars.check", envVars);

      const environmentVariablesSpinner = spinner();

      environmentVariablesSpinner.start("Checking environment variables");

      const environmentVariables = await environmentClient.getEnvironmentVariables(config.project);

      if (!environmentVariables.success) {
        environmentVariablesSpinner.stop(`Failed to fetch environment variables, skipping check`);
      } else {
        // Check to see if all the environment variables in the compilation exist
        const missingEnvironmentVariables = envVars.filter(
          (envVar) => environmentVariables.data.variables[envVar] === undefined
        );

        if (missingEnvironmentVariables.length > 0) {
          environmentVariablesSpinner.stop(
            `Found missing env vars in ${options.env}: ${arrayToSentence(
              missingEnvironmentVariables
            )}. Aborting deployment. ${chalk.bgBlueBright(
              terminalLink(
                "Manage env vars",
                `${apiUrl}/projects/v3/${config.project}/environment-variables`
              )
            )}`
          );

          span.setAttributes({
            "envVars.missing": missingEnvironmentVariables,
          });

          throw new SkipLoggingError("Found missing environment variables");
        }

        environmentVariablesSpinner.stop(`Environment variable check passed`);
      }

      span.end();
    } catch (e) {
      recordSpanException(span, e);

      span.end();

      throw e;
    }
  });
}

// Poll every 1 second for the deployment to finish
async function waitForDeploymentToFinish(
  deploymentId: string,
  client: CliApiClient,
  timeoutInSeconds: number = 60
) {
  return tracer.startActiveSpan("waitForDeploymentToFinish", async (span) => {
    try {
      const start = Date.now();
      let attempts = 0;

      while (true) {
        if (Date.now() - start > timeoutInSeconds * 1000) {
          span.recordException(new Error("Deployment timed out"));
          span.end();
          return;
        }

        const deployment = await client.getDeployment(deploymentId);

        attempts++;

        if (!deployment.success) {
          throw new Error(deployment.error);
        }

        logger.debug(`Deployment status: ${deployment.data.status}`);

        if (
          deployment.data.status === "DEPLOYED" ||
          deployment.data.status === "FAILED" ||
          deployment.data.status === "CANCELED" ||
          deployment.data.status === "TIMED_OUT"
        ) {
          span.setAttributes({
            "deployment.status": deployment.data.status,
            "deployment.attempts": attempts,
          });

          span.end();

          return deployment.data;
        }

        await setTimeout(1000);
      }
    } catch (error) {
      recordSpanException(span, error);
      span.end();

      return error instanceof Error ? error.message : JSON.stringify(error);
    }
  });
}

type BuildAndPushImageOptions = {
  registryHost: string;
  auth: string;
  imageTag: string;
  buildId: string;
  buildToken: string;
  buildProjectId: string;
  cwd: string;
  projectId: string;
  deploymentId: string;
  deploymentVersion: string;
  contentHash: string;
  projectRef: string;
  loadImage: boolean;
  buildPlatform: string;
};

type BuildAndPushImageResults =
  | {
      ok: true;
      image: string;
      digest?: string;
    }
  | {
      ok: false;
      error: string;
    };

async function buildAndPushImage(
  options: BuildAndPushImageOptions
): Promise<BuildAndPushImageResults> {
  return tracer.startActiveSpan("buildAndPushImage", async (span) => {
    span.setAttributes({
      "options.registryHost": options.registryHost,
      "options.imageTag": options.imageTag,
      "options.buildPlatform": options.buildPlatform,
      "options.projectId": options.projectId,
      "options.deploymentId": options.deploymentId,
      "options.deploymentVersion": options.deploymentVersion,
      "options.contentHash": options.contentHash,
      "options.projectRef": options.projectRef,
      "options.loadImage": options.loadImage,
    });

    // Step 3: Ensure we are "logged in" to our registry by writing to $HOME/.docker/config.json
    // TODO: make sure this works on windows
    const dockerConfigDir = await ensureLoggedIntoDockerRegistry(options.registryHost, {
      username: "trigger",
      password: options.auth,
    });

    const args = [
      "build",
      "-f",
      "Containerfile",
      "--platform",
      options.buildPlatform,
      "--provenance",
      "false",
      "--build-arg",
      `TRIGGER_PROJECT_ID=${options.projectId}`,
      "--build-arg",
      `TRIGGER_DEPLOYMENT_ID=${options.deploymentId}`,
      "--build-arg",
      `TRIGGER_DEPLOYMENT_VERSION=${options.deploymentVersion}`,
      "--build-arg",
      `TRIGGER_CONTENT_HASH=${options.contentHash}`,
      "--build-arg",
      `TRIGGER_PROJECT_REF=${options.projectRef}`,
      "-t",
      `${options.registryHost}/${options.imageTag}`,
      ".",
      "--push",
      options.loadImage ? "--load" : undefined,
    ].filter(Boolean) as string[];

    logger.debug(`depot ${args.join(" ")}`);

    span.setAttribute("depot.command", `depot ${args.join(" ")}`);

    // Step 4: Build and push the image
    const childProcess = depot(args, {
      cwd: options.cwd,
      env: {
        DEPOT_BUILD_ID: options.buildId,
        DEPOT_TOKEN: options.buildToken,
        DEPOT_PROJECT_ID: options.buildProjectId,
        DEPOT_NO_SUMMARY_LINK: "1",
        DEPOT_NO_UPDATE_NOTIFIER: "1",
        DOCKER_CONFIG: dockerConfigDir,
      },
    });

    const errors: string[] = [];

    try {
      await new Promise<void>((res, rej) => {
        // For some reason everything is output on stderr, not stdout
        childProcess.stderr?.on("data", (data: Buffer) => {
          const text = data.toString();

          errors.push(text);
          logger.debug(text);
        });

        childProcess.on("error", (e) => rej(e));
        childProcess.on("close", () => res());
      });

      const digest = extractImageDigest(errors);

      span.setAttributes({
        "image.digest": digest,
      });

      span.end();

      return {
        ok: true as const,
        image: options.imageTag,
        digest,
      };
    } catch (e) {
      recordSpanException(span, e);
      span.end();

      return {
        ok: false as const,
        error: e instanceof Error ? e.message : JSON.stringify(e),
      };
    }
  });
}

type BuildAndPushSelfHostedImageOptions = SetOptional<
  Omit<
    BuildAndPushImageOptions,
    "buildId" | "buildToken" | "buildProjectId" | "auth" | "loadImage"
  >,
  "registryHost"
> & {
  pushImage: boolean;
  selfHostedRegistry: boolean;
};

async function buildAndPushSelfHostedImage(
  options: BuildAndPushSelfHostedImageOptions
): Promise<BuildAndPushImageResults> {
  return await tracer.startActiveSpan("buildAndPushSelfHostedImage", async (span) => {
    span.setAttributes({
      "options.imageTag": options.imageTag,
      "options.buildPlatform": options.buildPlatform,
      "options.projectId": options.projectId,
      "options.deploymentId": options.deploymentId,
      "options.deploymentVersion": options.deploymentVersion,
      "options.contentHash": options.contentHash,
      "options.projectRef": options.projectRef,
    });

    const imageRef = `${options.registryHost ? `${options.registryHost}/` : ""}${options.imageTag}`;

    const buildArgs = [
      "build",
      "-f",
      "Containerfile",
      "--platform",
      options.buildPlatform,
      "--build-arg",
      `TRIGGER_PROJECT_ID=${options.projectId}`,
      "--build-arg",
      `TRIGGER_DEPLOYMENT_ID=${options.deploymentId}`,
      "--build-arg",
      `TRIGGER_DEPLOYMENT_VERSION=${options.deploymentVersion}`,
      "--build-arg",
      `TRIGGER_CONTENT_HASH=${options.contentHash}`,
      "--build-arg",
      `TRIGGER_PROJECT_REF=${options.projectRef}`,
      "-t",
      imageRef,
      ".", // The build context
    ].filter(Boolean) as string[];

    logger.debug(`docker ${buildArgs.join(" ")}`);

    span.setAttribute("docker.command.build", `docker ${buildArgs.join(" ")}`);

    // Build the image
    const buildProcess = execa("docker", buildArgs, {
      cwd: options.cwd,
    });

    const errors: string[] = [];
    let digest: string | undefined;

    try {
      await new Promise<void>((res, rej) => {
        // For some reason everything is output on stderr, not stdout
        buildProcess.stderr?.on("data", (data: Buffer) => {
          const text = data.toString();

          errors.push(text);
          logger.debug(text);
        });

        buildProcess.on("error", (e) => rej(e));
        buildProcess.on("close", () => res());
      });

      digest = extractImageDigest(errors);

      span.setAttributes({
        "image.digest": digest,
      });
    } catch (e) {
      recordSpanException(span, e);

      span.end();

      return {
        ok: false as const,
        error: e instanceof Error ? e.message : JSON.stringify(e),
      };
    }

    const pushArgs = ["push", imageRef].filter(Boolean) as string[];

    logger.debug(`docker ${pushArgs.join(" ")}`);

    span.setAttribute("docker.command.push", `docker ${pushArgs.join(" ")}`);

    if (options.selfHostedRegistry || options.pushImage) {
      // Push the image
      const pushProcess = execa("docker", pushArgs, {
        cwd: options.cwd,
      });

      try {
        await new Promise<void>((res, rej) => {
          pushProcess.stdout?.on("data", (data: Buffer) => {
            const text = data.toString();

            logger.debug(text);
          });

          pushProcess.stderr?.on("data", (data: Buffer) => {
            const text = data.toString();

            logger.debug(text);
          });

          pushProcess.on("error", (e) => rej(e));
          pushProcess.on("close", () => res());
        });

        span.end();
      } catch (e) {
        recordSpanException(span, e);

        span.end();

        return {
          ok: false as const,
          error: e instanceof Error ? e.message : JSON.stringify(e),
        };
      }
    }

    span.end();

    return {
      ok: true as const,
      image: options.imageTag,
      digest,
    };
  });
}

function extractImageDigest(outputs: string[]) {
  const imageDigestRegex = /sha256:[a-f0-9]{64}/;

  for (const line of outputs) {
    if (line.includes("pushing manifest")) {
      const imageDigestMatch = line.match(imageDigestRegex);
      if (imageDigestMatch) {
        return imageDigestMatch[0];
      }
    }
  }
}

async function compileProject(
  config: ResolvedConfig,
  options: DeployCommandOptions,
  configPath?: string
) {
  return await tracer.startActiveSpan("compileProject", async (span) => {
    try {
      if (!options.skipTypecheck) {
        const typecheck = await typecheckProject(config, options);

        if (!typecheck) {
          throw new Error("Typecheck failed, aborting deployment");
        }
      }

      const compileSpinner = spinner();
      compileSpinner.start(`Building project in ${config.projectDir}`);

      const taskFiles = await gatherTaskFiles(config);
      const workerFacade = readFileSync(
        new URL(importResolve("./workers/prod/worker-facade.js", import.meta.url)).href.replace(
          "file://",
          ""
        ),
        "utf-8"
      );

      const workerSetupPath = new URL(
        importResolve("./workers/prod/worker-setup.js", import.meta.url)
      ).href.replace("file://", "");

      let workerContents = workerFacade
        .replace("__TASKS__", createTaskFileImports(taskFiles))
        .replace("__WORKER_SETUP__", `import { tracingSDK } from "${workerSetupPath}";`);

      if (configPath) {
        logger.debug("Importing project config from", { configPath });

        workerContents = workerContents.replace(
          "__IMPORTED_PROJECT_CONFIG__",
          `import * as importedConfigExports from "${configPath}"; const importedConfig = importedConfigExports.config; const handleError = importedConfigExports.handleError;`
        );
      } else {
        workerContents = workerContents.replace(
          "__IMPORTED_PROJECT_CONFIG__",
          `const importedConfig = undefined; const handleError = undefined;`
        );
      }

      const result = await build({
        stdin: {
          contents: workerContents,
          resolveDir: process.cwd(),
          sourcefile: "__entryPoint.ts",
        },
        bundle: true,
        metafile: true,
        write: false,
        minify: false,
        sourcemap: "external", // does not set the //# sourceMappingURL= comment in the file, we handle it ourselves
        packages: "external", // https://esbuild.github.io/api/#packages
        logLevel: "error",
        platform: "node",
        format: "cjs", // This is needed to support opentelemetry instrumentation that uses module patching
        target: ["node18", "es2020"],
        outdir: "out",
        define: {
          TRIGGER_API_URL: `"${config.triggerUrl}"`,
          __PROJECT_CONFIG__: JSON.stringify(config),
        },
      });

      if (result.errors.length > 0) {
        compileSpinner.stop("Build failed, aborting deployment");

        span.setAttributes({
          "build.workerErrors": result.errors.map(
            (error) => `Error: ${error.text} at ${error.location?.file}`
          ),
        });

        throw new Error("Build failed, aborting deployment");
      }

      if (options.outputMetafile) {
        await writeJSONFile(join(options.outputMetafile, "worker.json"), result.metafile);
      }

      const entryPointContents = readFileSync(
        new URL(importResolve("./workers/prod/entry-point.js", import.meta.url)).href.replace(
          "file://",
          ""
        ),
        "utf-8"
      );

      const entryPointResult = await build({
        stdin: {
          contents: entryPointContents,
          resolveDir: process.cwd(),
          sourcefile: "index.ts",
        },
        bundle: true,
        metafile: true,
        write: false,
        minify: false,
        sourcemap: false,
        packages: "external", // https://esbuild.github.io/api/#packages
        logLevel: "error",
        platform: "node",
        format: "cjs", // This is needed to support opentelemetry instrumentation that uses module patching
        target: ["node18", "es2020"],
        outdir: "out",
        define: {
          __PROJECT_CONFIG__: JSON.stringify(config),
        },
      });

      if (entryPointResult.errors.length > 0) {
        compileSpinner.stop("Build failed, aborting deployment");

        span.setAttributes({
          "build.entryPointErrors": entryPointResult.errors.map(
            (error) => `Error: ${error.text} at ${error.location?.file}`
          ),
        });

        throw new Error("Build failed, aborting deployment");
      }

      if (options.outputMetafile) {
        await writeJSONFile(
          join(options.outputMetafile, "entry-point.json"),
          entryPointResult.metafile
        );
      }

      // Create a tmp directory to store the build
      const tempDir = await createTempDir();

      logger.debug(`Writing compiled files to ${tempDir}`);

      // Get the metaOutput for the result build
      const metaOutput = result.metafile!.outputs[join("out", "stdin.js")];

      invariant(metaOutput, "Meta output for the result build is missing");

      // Get the metaOutput for the entryPoint build
      const entryPointMetaOutput = entryPointResult.metafile!.outputs[join("out", "stdin.js")];

      invariant(entryPointMetaOutput, "Meta output for the entryPoint build is missing");

      // Get the outputFile and the sourceMapFile for the result build
      const workerOutputFile = result.outputFiles.find(
        (file) => file.path === join(config.projectDir, "out", "stdin.js")
      );

      invariant(workerOutputFile, "Output file for the result build is missing");

      const workerSourcemapFile = result.outputFiles.find(
        (file) => file.path === join(config.projectDir, "out", "stdin.js.map")
      );

      invariant(workerSourcemapFile, "Sourcemap file for the result build is missing");

      // Get the outputFile for the entryPoint build

      const entryPointOutputFile = entryPointResult.outputFiles.find(
        (file) => file.path === join(config.projectDir, "out", "stdin.js")
      );

      invariant(entryPointOutputFile, "Output file for the entryPoint build is missing");

      // Save the result outputFile to /tmp/dir/worker.js (and make sure to map the sourceMap to the correct location in the file)
      await writeFile(
        join(tempDir, "worker.js"),
        `${workerOutputFile.text}\n//# sourceMappingURL=worker.js.map`
      );
      // Save the sourceMapFile to /tmp/dir/worker.js.map
      await writeFile(join(tempDir, "worker.js.map"), workerSourcemapFile.text);
      // Save the entryPoint outputFile to /tmp/dir/index.js
      await writeFile(join(tempDir, "index.js"), entryPointOutputFile.text);

      // Get all the required dependencies from the metaOutputs and save them to /tmp/dir/package.json
      const allImports = [...metaOutput.imports, ...entryPointMetaOutput.imports];
      const dependencies = await gatherRequiredDependencies(allImports, config);

      const packageJsonContents = {
        name: "trigger-worker",
        version: "0.0.0",
        description: "",
        dependencies,
      };

      await writeJSONFile(join(tempDir, "package.json"), packageJsonContents);

      compileSpinner.stop("Project built successfully");

      const resolvingDependenciesResult = await resolveDependencies(
        tempDir,
        packageJsonContents,
        config,
        options
      );

      if (!resolvingDependenciesResult) {
        throw new Error("Failed to resolve dependencies");
      }

      // Write the Containerfile to /tmp/dir/Containerfile
      const containerFilePath = new URL(
        importResolve("./Containerfile.prod", import.meta.url)
      ).href.replace("file://", "");
      // Copy the Containerfile to /tmp/dir/Containerfile
      await copyFile(containerFilePath, join(tempDir, "Containerfile"));

      const contentHasher = createHash("sha256");
      contentHasher.update(Buffer.from(entryPointOutputFile.text));
      contentHasher.update(Buffer.from(workerOutputFile.text));
      contentHasher.update(Buffer.from(JSON.stringify(dependencies)));

      const contentHash = contentHasher.digest("hex");

      const workerSetupEnvVars = await findAllEnvironmentVariableReferencesInFile(workerSetupPath);

      const workerFacadeEnvVars = findAllEnvironmentVariableReferences(workerContents);

      const envVars = findAllEnvironmentVariableReferences(workerOutputFile.text);

      // Remove workerFacadeEnvVars and workerSetupEnvVars from envVars
      const finalEnvVars = envVars.filter(
        (envVar) => !workerFacadeEnvVars.includes(envVar) && !workerSetupEnvVars.includes(envVar)
      );

      span.setAttributes({
        contentHash: contentHash,
        envVars: finalEnvVars,
      });

      span.end();

      return { path: tempDir, contentHash, envVars: finalEnvVars };
    } catch (e) {
      recordSpanException(span, e);

      span.end();

      throw e;
    }
  });
}

// Let's first create a digest from the package.json, and then use that digest to lookup a cached package-lock.json
// in the `.trigger/cache` directory. If the package-lock.json is found, we'll write it to the project directory
// If the package-lock.json is not found, we will run `npm install --package-lock-only` and then write the package-lock.json
// to the project directory, and finally we'll write the digest to the `.trigger/cache` directory with the contents of the package-lock.json
async function resolveDependencies(
  projectDir: string,
  packageJsonContents: any,
  config: ResolvedConfig,
  options: DeployCommandOptions
) {
  return await tracer.startActiveSpan("resolveDependencies", async (span) => {
    const resolvingDepsSpinner = spinner();
    resolvingDepsSpinner.start("Resolving dependencies");

    const hasher = createHash("sha256");
    hasher.update(JSON.stringify(packageJsonContents));
    const digest = hasher.digest("hex").slice(0, 16);

    const cacheDir = join(config.projectDir, ".trigger", "cache");
    const cachePath = join(cacheDir, `${digest}.json`);

    span.setAttributes({
      "packageJson.digest": digest,
      "cache.path": cachePath,
      ...flattenAttributes(packageJsonContents, "packageJson.contents"),
    });

    try {
      const cachedPackageLock = await readFile(cachePath, "utf-8");

      logger.debug(`Using cached package-lock.json for ${digest}`);

      await writeFile(join(projectDir, "package-lock.json"), cachedPackageLock);

      span.setAttributes({
        "cache.hit": true,
      });

      span.end();

      resolvingDepsSpinner.stop("Dependencies resolved");

      return true;
    } catch (e) {
      // If the file doesn't exist, we'll continue to the next step
      if (e instanceof Error && "code" in e && e.code !== "ENOENT") {
        span.recordException(e as Error);
        span.end();

        resolvingDepsSpinner.stop(`Failed to resolve dependencies: ${e.message}`);

        return false;
      }

      span.setAttributes({
        "cache.hit": false,
      });

      logger.debug(`No cached package-lock.json found for ${digest}`);

      try {
        await execa("npm", ["install", "--package-lock-only"], {
          cwd: projectDir,
          stdio: logger.loggerLevel === "debug" ? "inherit" : "pipe",
        });

        const packageLockContents = await readFile(join(projectDir, "package-lock.json"), "utf-8");

        logger.debug(`Writing package-lock.json to cache for ${digest}`);

        // Make sure the cache directory exists
        await mkdir(cacheDir, { recursive: true });

        // Save the package-lock.json to the cache
        await writeFile(cachePath, packageLockContents);

        // Write the package-lock.json to the project directory
        await writeFile(join(projectDir, "package-lock.json"), packageLockContents);

        span.end();

        resolvingDepsSpinner.stop("Dependencies resolved");

        return true;
      } catch (installError) {
        logger.debug(`Failed to resolve dependencies: ${JSON.stringify(installError)}`);

        recordSpanException(span, installError);

        span.end();

        resolvingDepsSpinner.stop(
          "Failed to resolve dependencies. Rerun with --log-level=debug for more information"
        );

        return false;
      }
    }
  });
}

async function typecheckProject(config: ResolvedConfig, options: DeployCommandOptions) {
  return await tracer.startActiveSpan("typecheckProject", async (span) => {
    try {
      const typecheckSpinner = spinner();
      typecheckSpinner.start("Typechecking project");

      const tscTypecheck = execa("npm", ["exec", "tsc", "--", "--noEmit"], {
        cwd: config.projectDir,
      });

      const stdouts: string[] = [];
      const stderrs: string[] = [];

      tscTypecheck.stdout?.on("data", (chunk) => stdouts.push(chunk.toString()));
      tscTypecheck.stderr?.on("data", (chunk) => stderrs.push(chunk.toString()));

      try {
        await new Promise((resolve, reject) => {
          tscTypecheck.addListener("exit", (code) => (code === 0 ? resolve(code) : reject(code)));
        });
      } catch (error) {
        typecheckSpinner.stop(
          `Typechecking failed, check the logs below to view the issues. To skip typechecking, pass the --skip-typecheck flag`
        );

        logger.log("");

        for (const stdout of stdouts) {
          logger.log(stdout);
        }

        span.recordException(new Error(stdouts.join("\n")));
        span.end();

        return false;
      }

      typecheckSpinner.stop(`Typechecking passed with 0 errors`);

      span.end();
      return true;
    } catch (e) {
      recordSpanException(span, e);

      span.end();

      return false;
    }
  });
}

// Returns the dependencies that are required by the output that are found in output and the CLI package dependencies
// Returns the dependency names and the version to use (taken from the CLI deps package.json)
async function gatherRequiredDependencies(
  imports: Metafile["outputs"][string]["imports"],
  config: ResolvedConfig
) {
  const externalPackageJson = await readJSONFile(join(config.projectDir, "package.json"));

  const dependencies: Record<string, string> = {};

  for (const file of imports) {
    if (file.kind !== "require-call" || !file.external) {
      continue;
    }

    const packageName = detectPackageNameFromImportPath(file.path);

    if (dependencies[packageName]) {
      continue;
    }

    const externalDependencyVersion = (externalPackageJson?.dependencies ?? {})[packageName];

    if (externalDependencyVersion) {
      dependencies[packageName] = externalDependencyVersion;
      continue;
    }

    const internalDependencyVersion =
      (packageJson.dependencies as Record<string, string>)[packageName] ??
      detectDependencyVersion(packageName);

    if (internalDependencyVersion) {
      dependencies[packageName] = internalDependencyVersion;
    }
  }

  if (config.additionalPackages) {
    for (const packageName of config.additionalPackages) {
      if (dependencies[packageName]) {
        continue;
      }

      const packageParts = parsePackageName(packageName);

      if (packageParts.version) {
        dependencies[packageParts.name] = packageParts.version;
        continue;
      } else {
        const externalDependencyVersion = {
          ...externalPackageJson?.devDependencies,
          ...externalPackageJson?.dependencies,
        }[packageName];

        if (externalDependencyVersion) {
          dependencies[packageParts.name] = externalDependencyVersion;
          continue;
        } else {
          logger.warn(
            `Could not find version for package ${packageName}, add a version specifier to the package name (e.g. ${packageParts.name}@latest) or add it to your project's package.json`
          );
        }
      }
    }
  }

  // Make sure we sort the dependencies by key to ensure consistent hashing
  return Object.fromEntries(Object.entries(dependencies).sort(([a], [b]) => a.localeCompare(b)));
}

async function ensureLoggedIntoDockerRegistry(
  registryHost: string,
  auth: { username: string; password: string }
) {
  const tmpDir = await createTempDir();
  // Read the current docker config
  const dockerConfigPath = join(tmpDir, "config.json");

  await writeJSONFile(dockerConfigPath, {
    auths: {
      [registryHost]: {
        auth: Buffer.from(`${auth.username}:${auth.password}`).toString("base64"),
      },
    },
  });

  logger.debug(`Writing docker config to ${dockerConfigPath}`);

  return tmpDir;
}

async function findAllEnvironmentVariableReferencesInFile(filePath: string) {
  const fileContents = await readFile(filePath, "utf-8");

  return findAllEnvironmentVariableReferences(fileContents);
}

function findAllEnvironmentVariableReferences(code: string): string[] {
  const regex = /\bprocess\.env\.([a-zA-Z_][a-zA-Z0-9_]*)\b/g;

  const matches = code.matchAll(regex);

  const matchesArray = Array.from(matches, (match) => match[1]).filter(Boolean) as string[];

  // Make sure and remove duplicates
  return Array.from(new Set(matchesArray));
}

function arrayToSentence(items: string[]): string {
  if (items.length === 1 && typeof items[0] === "string") {
    return items[0];
  }

  if (items.length === 2) {
    return `${items[0]} and ${items[1]}`;
  }

  return `${items.slice(0, -1).join(", ")}, and ${items[items.length - 1]}`;
}<|MERGE_RESOLUTION|>--- conflicted
+++ resolved
@@ -234,13 +234,8 @@
   const deploymentSpinner = spinner();
 
   deploymentSpinner.start(`Deploying version ${version}`);
-<<<<<<< HEAD
   const selfHostedRegistryHost = deploymentResponse.data.registryHost ?? options.registry;
   const registryHost = selfHostedRegistryHost ?? "registry.trigger.dev";
-=======
-  const registryHost =
-    deploymentResponse.data.registryHost ?? options.registry ?? "registry.trigger.dev";
->>>>>>> c6d6a919
 
   const buildImage = async () => {
     if (options.selfHosted) {
