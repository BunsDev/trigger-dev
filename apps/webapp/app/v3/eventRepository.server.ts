--- conflicted
+++ resolved
@@ -22,12 +22,8 @@
 import { Prisma, TaskEvent, TaskEventStatus, type TaskEventKind } from "@trigger.dev/database";
 import Redis, { RedisOptions } from "ioredis";
 import { createHash } from "node:crypto";
-<<<<<<< HEAD
-import { EventEmitter } from "node:events";
-=======
 import { EventEmitter } from "node:stream";
 import { Gauge } from "prom-client";
->>>>>>> d934feb0
 import { $replica, PrismaClient, PrismaReplicaClient, prisma } from "~/db.server";
 import { env } from "~/env.server";
 import { metricsRegister } from "~/metrics.server";
