--- conflicted
+++ resolved
@@ -60,15 +60,8 @@
 ): Promise<WorkerDeploymentWithWorkerTasks | undefined> {
   const promotion = await prisma.workerDeploymentPromotion.findFirst({
     where: {
-<<<<<<< HEAD
-      environmentId_label: {
-        environmentId,
-        label,
-      },
-=======
       environmentId,
-      label: CURRENT_DEPLOYMENT_LABEL,
->>>>>>> 0d38ea0f
+      label,
     },
     select: {
       deployment: {
@@ -121,36 +114,34 @@
 }
 
 export async function findCurrentWorkerFromEnvironment(
-<<<<<<< HEAD
   environment: Pick<AuthenticatedEnvironment, "id" | "type">,
   label = CURRENT_DEPLOYMENT_LABEL
-): Promise<BackgroundWorker | null> {
-=======
+): Promise<Pick<
+  BackgroundWorker,
+  "id" | "friendlyId" | "version" | "sdkVersion" | "cliVersion" | "supportsLazyAttempts"
+> | null> {
+  if (environment.type === "DEVELOPMENT") {
+    const latestDevWorker = await prisma.backgroundWorker.findFirst({
+      where: {
+        runtimeEnvironmentId: environment.id,
+      },
+      orderBy: {
+        createdAt: "desc",
+      },
+    });
+    return latestDevWorker;
+  } else {
+    const deployment = await findCurrentWorkerDeployment(environment.id, label);
+    return deployment?.worker ?? null;
+  }
+}
+
+export async function findCurrentUnmanagedWorkerFromEnvironment(
   environment: Pick<AuthenticatedEnvironment, "id" | "type">
 ): Promise<Pick<
   BackgroundWorker,
   "id" | "friendlyId" | "version" | "sdkVersion" | "cliVersion" | "supportsLazyAttempts"
 > | null> {
->>>>>>> 0d38ea0f
-  if (environment.type === "DEVELOPMENT") {
-    const latestDevWorker = await prisma.backgroundWorker.findFirst({
-      where: {
-        runtimeEnvironmentId: environment.id,
-      },
-      orderBy: {
-        createdAt: "desc",
-      },
-    });
-    return latestDevWorker;
-  } else {
-    const deployment = await findCurrentWorkerDeployment(environment.id, label);
-    return deployment?.worker ?? null;
-  }
-}
-
-export async function findCurrentUnmanagedWorkerFromEnvironment(
-  environment: Pick<AuthenticatedEnvironment, "id" | "type">
-): Promise<BackgroundWorker | null> {
   if (environment.type === "DEVELOPMENT") {
     return null;
   }
