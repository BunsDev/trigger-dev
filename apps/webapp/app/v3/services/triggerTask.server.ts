--- conflicted
+++ resolved
@@ -1,32 +1,9 @@
 import { TriggerTaskRequestBody } from "@trigger.dev/core/v3";
 import { AuthenticatedEnvironment } from "~/services/apiAuth.server";
-<<<<<<< HEAD
 import { WithRunEngine } from "./baseService.server";
 import { RunEngineVersion, RuntimeEnvironmentType } from "@trigger.dev/database";
 import { TriggerTaskServiceV1 } from "./triggerTaskV1.server";
 import { TriggerTaskServiceV2 } from "./triggerTaskV2.server";
-=======
-import { autoIncrementCounter } from "~/services/autoIncrementCounter.server";
-import { workerQueue } from "~/services/worker.server";
-import { marqs, sanitizeQueueName } from "~/v3/marqs/index.server";
-import { eventRepository } from "../eventRepository.server";
-import { generateFriendlyId } from "../friendlyIdentifiers";
-import { uploadPacketToObjectStore } from "../r2.server";
-import { startActiveSpan } from "../tracer.server";
-import { getEntitlement } from "~/services/platform.v3.server";
-import { BaseService, ServiceValidationError } from "./baseService.server";
-import { logger } from "~/services/logger.server";
-import { isFinalAttemptStatus, isFinalRunStatus } from "../taskStatus";
-import { createTag, MAX_TAGS_PER_RUN } from "~/models/taskRunTag.server";
-import { findCurrentWorkerFromEnvironment } from "../models/workerDeployment.server";
-import { handleMetadataPacket } from "~/utils/packets";
-import { parseNaturalLanguageDuration } from "@trigger.dev/core/v3/apps";
-import { ExpireEnqueuedRunService } from "./expireEnqueuedRun.server";
-import { guardQueueSizeLimitsForEnv } from "../queueSizeLimits.server";
-import { clampMaxDuration } from "../utils/maxDuration";
-import { resolveIdempotencyKeyTTL } from "~/utils/idempotencyKeys.server";
-import { Prisma } from "@trigger.dev/database";
->>>>>>> 979ba51d
 
 export type TriggerTaskServiceOptions = {
   idempotencyKey?: string;
@@ -58,7 +35,6 @@
     return await this.traceWithEnv("call()", environment, async (span) => {
       span.setAttribute("taskId", taskId);
 
-<<<<<<< HEAD
       //todo we need to determine the version using the BackgroundWorker
       //- triggerAndWait we can lookup the BackgroundWorker easily, and get the engine.
       //- No locked version: lookup the BackgroundWorker via the Deployment/latest dev BW
@@ -97,554 +73,6 @@
       */
 
       return await this.callV2(taskId, environment, body, options);
-=======
-      // TODO: Add idempotency key expiring here
-      const idempotencyKey = options.idempotencyKey ?? body.options?.idempotencyKey;
-      const idempotencyKeyExpiresAt =
-        options.idempotencyKeyExpiresAt ??
-        resolveIdempotencyKeyTTL(body.options?.idempotencyKeyTTL) ??
-        new Date(Date.now() + 24 * 60 * 60 * 1000 * 30); // 30 days
-
-      const delayUntil = await parseDelay(body.options?.delay);
-
-      const ttl =
-        typeof body.options?.ttl === "number"
-          ? stringifyDuration(body.options?.ttl)
-          : body.options?.ttl ?? (environment.type === "DEVELOPMENT" ? "10m" : undefined);
-
-      const existingRun = idempotencyKey
-        ? await this._prisma.taskRun.findUnique({
-            where: {
-              runtimeEnvironmentId_taskIdentifier_idempotencyKey: {
-                runtimeEnvironmentId: environment.id,
-                idempotencyKey,
-                taskIdentifier: taskId,
-              },
-            },
-          })
-        : undefined;
-
-      if (existingRun) {
-        if (
-          existingRun.idempotencyKeyExpiresAt &&
-          existingRun.idempotencyKeyExpiresAt < new Date()
-        ) {
-          logger.debug("[TriggerTaskService][call] Idempotency key has expired", {
-            idempotencyKey: options.idempotencyKey,
-            run: existingRun,
-          });
-
-          // Update the existing batch to remove the idempotency key
-          await this._prisma.taskRun.update({
-            where: { id: existingRun.id },
-            data: { idempotencyKey: null },
-          });
-        } else {
-          span.setAttribute("runId", existingRun.friendlyId);
-
-          return existingRun;
-        }
-      }
-
-      if (environment.type !== "DEVELOPMENT" && !options.skipChecks) {
-        const result = await getEntitlement(environment.organizationId);
-        if (result && result.hasAccess === false) {
-          throw new OutOfEntitlementError();
-        }
-      }
-
-      if (!options.skipChecks) {
-        const queueSizeGuard = await guardQueueSizeLimitsForEnv(environment, marqs);
-
-        logger.debug("Queue size guard result", {
-          queueSizeGuard,
-          environment: {
-            id: environment.id,
-            type: environment.type,
-            organization: environment.organization,
-            project: environment.project,
-          },
-        });
-
-        if (!queueSizeGuard.isWithinLimits) {
-          throw new ServiceValidationError(
-            `Cannot trigger ${taskId} as the queue size limit for this environment has been reached. The maximum size is ${queueSizeGuard.maximumSize}`
-          );
-        }
-      }
-
-      if (
-        body.options?.tags &&
-        typeof body.options.tags !== "string" &&
-        body.options.tags.length > MAX_TAGS_PER_RUN
-      ) {
-        throw new ServiceValidationError(
-          `Runs can only have ${MAX_TAGS_PER_RUN} tags, you're trying to set ${body.options.tags.length}.`
-        );
-      }
-
-      const runFriendlyId = options?.runId ?? generateFriendlyId("run");
-
-      const payloadPacket = await this.#handlePayloadPacket(
-        body.payload,
-        body.options?.payloadType ?? "application/json",
-        runFriendlyId,
-        environment
-      );
-
-      const metadataPacket = body.options?.metadata
-        ? handleMetadataPacket(
-            body.options?.metadata,
-            body.options?.metadataType ?? "application/json"
-          )
-        : undefined;
-
-      const dependentAttempt = body.options?.dependentAttempt
-        ? await this._prisma.taskRunAttempt.findUnique({
-            where: { friendlyId: body.options.dependentAttempt },
-            include: {
-              taskRun: {
-                select: {
-                  id: true,
-                  status: true,
-                  taskIdentifier: true,
-                  rootTaskRunId: true,
-                  depth: true,
-                },
-              },
-            },
-          })
-        : undefined;
-
-      if (
-        dependentAttempt &&
-        (isFinalAttemptStatus(dependentAttempt.status) ||
-          isFinalRunStatus(dependentAttempt.taskRun.status))
-      ) {
-        logger.debug("Dependent attempt or run is in a terminal state", {
-          dependentAttempt: dependentAttempt,
-        });
-
-        if (isFinalAttemptStatus(dependentAttempt.status)) {
-          throw new ServiceValidationError(
-            `Cannot trigger ${taskId} as the parent attempt has a status of ${dependentAttempt.status}`
-          );
-        } else {
-          throw new ServiceValidationError(
-            `Cannot trigger ${taskId} as the parent run has a status of ${dependentAttempt.taskRun.status}`
-          );
-        }
-      }
-
-      const parentAttempt = body.options?.parentAttempt
-        ? await this._prisma.taskRunAttempt.findUnique({
-            where: { friendlyId: body.options.parentAttempt },
-            include: {
-              taskRun: {
-                select: {
-                  id: true,
-                  status: true,
-                  taskIdentifier: true,
-                  rootTaskRunId: true,
-                  depth: true,
-                },
-              },
-            },
-          })
-        : undefined;
-
-      const dependentBatchRun = body.options?.dependentBatch
-        ? await this._prisma.batchTaskRun.findUnique({
-            where: { friendlyId: body.options.dependentBatch },
-            include: {
-              dependentTaskAttempt: {
-                include: {
-                  taskRun: {
-                    select: {
-                      id: true,
-                      status: true,
-                      taskIdentifier: true,
-                      rootTaskRunId: true,
-                      depth: true,
-                    },
-                  },
-                },
-              },
-            },
-          })
-        : undefined;
-
-      if (
-        dependentBatchRun &&
-        dependentBatchRun.dependentTaskAttempt &&
-        (isFinalAttemptStatus(dependentBatchRun.dependentTaskAttempt.status) ||
-          isFinalRunStatus(dependentBatchRun.dependentTaskAttempt.taskRun.status))
-      ) {
-        logger.debug("Dependent batch run task attempt or run has been canceled", {
-          dependentBatchRunId: dependentBatchRun.id,
-          status: dependentBatchRun.status,
-          attempt: dependentBatchRun.dependentTaskAttempt,
-        });
-
-        if (isFinalAttemptStatus(dependentBatchRun.dependentTaskAttempt.status)) {
-          throw new ServiceValidationError(
-            `Cannot trigger ${taskId} as the parent attempt has a status of ${dependentBatchRun.dependentTaskAttempt.status}`
-          );
-        } else {
-          throw new ServiceValidationError(
-            `Cannot trigger ${taskId} as the parent run has a status of ${dependentBatchRun.dependentTaskAttempt.taskRun.status}`
-          );
-        }
-      }
-
-      const parentBatchRun = body.options?.parentBatch
-        ? await this._prisma.batchTaskRun.findUnique({
-            where: { friendlyId: body.options.parentBatch },
-            include: {
-              dependentTaskAttempt: {
-                include: {
-                  taskRun: {
-                    select: {
-                      id: true,
-                      status: true,
-                      taskIdentifier: true,
-                      rootTaskRunId: true,
-                    },
-                  },
-                },
-              },
-            },
-          })
-        : undefined;
-
-      try {
-        return await eventRepository.traceEvent(
-          taskId,
-          {
-            context: options.traceContext,
-            spanParentAsLink: options.spanParentAsLink,
-            parentAsLinkType: options.parentAsLinkType,
-            kind: "SERVER",
-            environment,
-            taskSlug: taskId,
-            attributes: {
-              properties: {
-                [SemanticInternalAttributes.SHOW_ACTIONS]: true,
-              },
-              style: {
-                icon: options.customIcon ?? "task",
-              },
-              runIsTest: body.options?.test ?? false,
-              batchId: options.batchId,
-              idempotencyKey,
-            },
-            incomplete: true,
-            immediate: true,
-          },
-          async (event, traceContext, traceparent) => {
-            const run = await autoIncrementCounter.incrementInTransaction(
-              `v3-run:${environment.id}:${taskId}`,
-              async (num, tx) => {
-                const lockedToBackgroundWorker = body.options?.lockToVersion
-                  ? await tx.backgroundWorker.findUnique({
-                      where: {
-                        projectId_runtimeEnvironmentId_version: {
-                          projectId: environment.projectId,
-                          runtimeEnvironmentId: environment.id,
-                          version: body.options?.lockToVersion,
-                        },
-                      },
-                    })
-                  : undefined;
-
-                let queueName = sanitizeQueueName(
-                  await this.#getQueueName(taskId, environment, body.options?.queue?.name)
-                );
-
-                // Check that the queuename is not an empty string
-                if (!queueName) {
-                  queueName = sanitizeQueueName(`task/${taskId}`);
-                }
-
-                event.setAttribute("queueName", queueName);
-                span.setAttribute("queueName", queueName);
-
-                //upsert tags
-                let tagIds: string[] = [];
-                const bodyTags =
-                  typeof body.options?.tags === "string" ? [body.options.tags] : body.options?.tags;
-                if (bodyTags && bodyTags.length > 0) {
-                  for (const tag of bodyTags) {
-                    const tagRecord = await createTag({
-                      tag,
-                      projectId: environment.projectId,
-                    });
-                    if (tagRecord) {
-                      tagIds.push(tagRecord.id);
-                    }
-                  }
-                }
-
-                const depth = dependentAttempt
-                  ? dependentAttempt.taskRun.depth + 1
-                  : parentAttempt
-                  ? parentAttempt.taskRun.depth + 1
-                  : dependentBatchRun?.dependentTaskAttempt
-                  ? dependentBatchRun.dependentTaskAttempt.taskRun.depth + 1
-                  : 0;
-
-                const taskRun = await tx.taskRun.create({
-                  data: {
-                    status: delayUntil ? "DELAYED" : "PENDING",
-                    number: num,
-                    friendlyId: runFriendlyId,
-                    runtimeEnvironmentId: environment.id,
-                    projectId: environment.projectId,
-                    idempotencyKey,
-                    idempotencyKeyExpiresAt: idempotencyKey ? idempotencyKeyExpiresAt : undefined,
-                    taskIdentifier: taskId,
-                    payload: payloadPacket.data ?? "",
-                    payloadType: payloadPacket.dataType,
-                    context: body.context,
-                    traceContext: traceContext,
-                    traceId: event.traceId,
-                    spanId: event.spanId,
-                    parentSpanId:
-                      options.parentAsLinkType === "replay" ? undefined : traceparent?.spanId,
-                    lockedToVersionId: lockedToBackgroundWorker?.id,
-                    taskVersion: lockedToBackgroundWorker?.version,
-                    sdkVersion: lockedToBackgroundWorker?.sdkVersion,
-                    cliVersion: lockedToBackgroundWorker?.cliVersion,
-                    concurrencyKey: body.options?.concurrencyKey,
-                    queue: queueName,
-                    isTest: body.options?.test ?? false,
-                    delayUntil,
-                    queuedAt: delayUntil ? undefined : new Date(),
-                    maxAttempts: body.options?.maxAttempts,
-                    ttl,
-                    tags:
-                      tagIds.length === 0
-                        ? undefined
-                        : {
-                            connect: tagIds.map((id) => ({ id })),
-                          },
-                    parentTaskRunId:
-                      dependentAttempt?.taskRun.id ??
-                      parentAttempt?.taskRun.id ??
-                      dependentBatchRun?.dependentTaskAttempt?.taskRun.id,
-                    parentTaskRunAttemptId:
-                      dependentAttempt?.id ??
-                      parentAttempt?.id ??
-                      dependentBatchRun?.dependentTaskAttempt?.id,
-                    rootTaskRunId:
-                      dependentAttempt?.taskRun.rootTaskRunId ??
-                      dependentAttempt?.taskRun.id ??
-                      parentAttempt?.taskRun.rootTaskRunId ??
-                      parentAttempt?.taskRun.id ??
-                      dependentBatchRun?.dependentTaskAttempt?.taskRun.rootTaskRunId ??
-                      dependentBatchRun?.dependentTaskAttempt?.taskRun.id,
-                    batchId: dependentBatchRun?.id ?? parentBatchRun?.id,
-                    resumeParentOnCompletion: !!(dependentAttempt ?? dependentBatchRun),
-                    depth,
-                    metadata: metadataPacket?.data,
-                    metadataType: metadataPacket?.dataType,
-                    seedMetadata: metadataPacket?.data,
-                    seedMetadataType: metadataPacket?.dataType,
-                    maxDurationInSeconds: body.options?.maxDuration
-                      ? clampMaxDuration(body.options.maxDuration)
-                      : undefined,
-                    runTags: bodyTags,
-                    oneTimeUseToken: options.oneTimeUseToken,
-                  },
-                });
-
-                event.setAttribute("runId", taskRun.friendlyId);
-                span.setAttribute("runId", taskRun.friendlyId);
-
-                if (dependentAttempt) {
-                  await tx.taskRunDependency.create({
-                    data: {
-                      taskRunId: taskRun.id,
-                      dependentAttemptId: dependentAttempt.id,
-                    },
-                  });
-                } else if (dependentBatchRun) {
-                  await tx.taskRunDependency.create({
-                    data: {
-                      taskRunId: taskRun.id,
-                      dependentBatchRunId: dependentBatchRun.id,
-                    },
-                  });
-                }
-
-                if (body.options?.queue) {
-                  const concurrencyLimit =
-                    typeof body.options.queue.concurrencyLimit === "number"
-                      ? Math.max(0, body.options.queue.concurrencyLimit)
-                      : undefined;
-
-                  let taskQueue = await tx.taskQueue.findFirst({
-                    where: {
-                      runtimeEnvironmentId: environment.id,
-                      name: queueName,
-                    },
-                  });
-
-                  const existingConcurrencyLimit =
-                    typeof taskQueue?.concurrencyLimit === "number"
-                      ? taskQueue.concurrencyLimit
-                      : undefined;
-
-                  if (taskQueue) {
-                    if (existingConcurrencyLimit !== concurrencyLimit) {
-                      taskQueue = await tx.taskQueue.update({
-                        where: {
-                          id: taskQueue.id,
-                        },
-                        data: {
-                          concurrencyLimit:
-                            typeof concurrencyLimit === "number" ? concurrencyLimit : null,
-                        },
-                      });
-
-                      if (typeof taskQueue.concurrencyLimit === "number") {
-                        await marqs?.updateQueueConcurrencyLimits(
-                          environment,
-                          taskQueue.name,
-                          taskQueue.concurrencyLimit
-                        );
-                      } else {
-                        await marqs?.removeQueueConcurrencyLimits(environment, taskQueue.name);
-                      }
-                    }
-                  } else {
-                    const queueId = generateFriendlyId("queue");
-
-                    taskQueue = await tx.taskQueue.create({
-                      data: {
-                        friendlyId: queueId,
-                        name: queueName,
-                        concurrencyLimit,
-                        runtimeEnvironmentId: environment.id,
-                        projectId: environment.projectId,
-                        type: "NAMED",
-                      },
-                    });
-
-                    if (typeof taskQueue.concurrencyLimit === "number") {
-                      await marqs?.updateQueueConcurrencyLimits(
-                        environment,
-                        taskQueue.name,
-                        taskQueue.concurrencyLimit
-                      );
-                    }
-                  }
-                }
-
-                if (taskRun.delayUntil) {
-                  await workerQueue.enqueue(
-                    "v3.enqueueDelayedRun",
-                    { runId: taskRun.id },
-                    { tx, runAt: delayUntil, jobKey: `v3.enqueueDelayedRun.${taskRun.id}` }
-                  );
-                }
-
-                if (!taskRun.delayUntil && taskRun.ttl) {
-                  const expireAt = parseNaturalLanguageDuration(taskRun.ttl);
-
-                  if (expireAt) {
-                    await ExpireEnqueuedRunService.enqueue(taskRun.id, expireAt, tx);
-                  }
-                }
-
-                return taskRun;
-              },
-              async (_, tx) => {
-                const counter = await tx.taskRunNumberCounter.findUnique({
-                  where: {
-                    taskIdentifier_environmentId: {
-                      taskIdentifier: taskId,
-                      environmentId: environment.id,
-                    },
-                  },
-                  select: { lastNumber: true },
-                });
-
-                return counter?.lastNumber;
-              },
-              this._prisma
-            );
-
-            //release the concurrency for the env and org, if part of a (batch)triggerAndWait
-            if (dependentAttempt) {
-              const isSameTask = dependentAttempt.taskRun.taskIdentifier === taskId;
-              await marqs?.releaseConcurrency(dependentAttempt.taskRun.id, isSameTask);
-            }
-            if (dependentBatchRun?.dependentTaskAttempt) {
-              const isSameTask =
-                dependentBatchRun.dependentTaskAttempt.taskRun.taskIdentifier === taskId;
-              await marqs?.releaseConcurrency(
-                dependentBatchRun.dependentTaskAttempt.taskRun.id,
-                isSameTask
-              );
-            }
-
-            if (!run) {
-              return;
-            }
-
-            // We need to enqueue the task run into the appropriate queue. This is done after the tx completes to prevent a race condition where the task run hasn't been created yet by the time we dequeue.
-            if (run.status === "PENDING") {
-              await marqs?.enqueueMessage(
-                environment,
-                run.queue,
-                run.id,
-                {
-                  type: "EXECUTE",
-                  taskIdentifier: taskId,
-                  projectId: environment.projectId,
-                  environmentId: environment.id,
-                  environmentType: environment.type,
-                },
-                body.options?.concurrencyKey
-              );
-            }
-
-            return run;
-          }
-        );
-      } catch (error) {
-        // Detect a prisma transaction Unique constraint violation
-        if (error instanceof Prisma.PrismaClientKnownRequestError) {
-          logger.debug("TriggerTask: Prisma transaction error", {
-            code: error.code,
-            message: error.message,
-            meta: error.meta,
-          });
-
-          if (error.code === "P2002") {
-            const target = error.meta?.target;
-
-            if (
-              Array.isArray(target) &&
-              target.length > 0 &&
-              typeof target[0] === "string" &&
-              target[0].includes("oneTimeUseToken")
-            ) {
-              throw new ServiceValidationError(
-                `Cannot trigger ${taskId} with a one-time use token as it has already been used.`
-              );
-            } else {
-              throw new ServiceValidationError(
-                `Cannot trigger ${taskId} as it has already been triggered with the same idempotency key.`
-              );
-            }
-          }
-        }
-
-        throw error;
-      }
->>>>>>> 979ba51d
     });
   }
 
@@ -664,7 +92,6 @@
     body: TriggerTaskRequestBody,
     options: TriggerTaskServiceOptions = {}
   ) {
-<<<<<<< HEAD
     const service = new TriggerTaskServiceV2({
       prisma: this._prisma,
       engine: this._engine,
@@ -674,32 +101,6 @@
       environment,
       body,
       options,
-=======
-    return await startActiveSpan("handlePayloadPacket()", async (span) => {
-      const packet = this.#createPayloadPacket(payload, payloadType);
-
-      if (!packet.data) {
-        return packet;
-      }
-
-      const { needsOffloading, size } = packetRequiresOffloading(
-        packet,
-        env.TASK_PAYLOAD_OFFLOAD_THRESHOLD
-      );
-
-      if (!needsOffloading) {
-        return packet;
-      }
-
-      const filename = `${pathPrefix}/payload.json`;
-
-      await uploadPacketToObjectStore(filename, packet.data, packet.dataType, environment);
-
-      return {
-        data: filename,
-        dataType: "application/store",
-      };
->>>>>>> 979ba51d
     });
   }
 }