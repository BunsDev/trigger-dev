--- conflicted
+++ resolved
@@ -12,14 +12,10 @@
   shouldRetryError,
   taskRunErrorEnhancer,
 } from "@trigger.dev/core/v3";
-<<<<<<< HEAD
-import { PrismaClientOrTransaction } from "~/db.server";
-=======
 import { TaskRun } from "@trigger.dev/database";
 import { MAX_TASK_RUN_ATTEMPTS } from "~/consts";
 import { PrismaClientOrTransaction } from "~/db.server";
 import { env } from "~/env.server";
->>>>>>> 34f8bd58
 import { AuthenticatedEnvironment } from "~/services/apiAuth.server";
 import { logger } from "~/services/logger.server";
 import { safeJsonParse } from "~/utils/json";
