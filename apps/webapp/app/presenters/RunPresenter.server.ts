--- conflicted
+++ resolved
@@ -118,12 +118,9 @@
         isTest: true,
         properties: true,
         output: true,
-<<<<<<< HEAD
         payload: true,
-=======
         executionCount: true,
         executionDuration: true,
->>>>>>> ca05d5f6
         version: {
           select: {
             version: true,
