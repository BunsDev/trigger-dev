--- conflicted
+++ resolved
@@ -328,20 +328,9 @@
       sdkVersion: run.lockedToVersion?.sdkVersion,
       isTest: run.isTest,
       environmentId: run.runtimeEnvironment.id,
-<<<<<<< HEAD
       idempotencyKey: run.idempotencyKey,
       idempotencyKeyExpiresAt: run.idempotencyKeyExpiresAt,
-      schedule: run.schedule
-        ? {
-            friendlyId: run.schedule.friendlyId,
-            generatorExpression: run.schedule.generatorExpression,
-            description: run.schedule.generatorDescription,
-            timezone: run.schedule.timezone,
-          }
-        : undefined,
-=======
       schedule: await this.resolveSchedule(run.scheduleId ?? undefined),
->>>>>>> 0b555faf
       queue: {
         name: run.queue,
         isCustomQueue: !run.queue.startsWith("task/"),
@@ -381,10 +370,6 @@
     };
   }
 
-<<<<<<< HEAD
-  async getSpan(traceId: string, spanId: string) {
-    const span = await eventRepository.getSpan(spanId, traceId);
-=======
   async resolveSchedule(scheduleId?: string) {
     if (!scheduleId) {
       return;
@@ -414,23 +399,8 @@
     };
   }
 
-  async getSpan(runFriendlyId: string, spanId: string) {
-    const run = await this._prisma.taskRun.findFirst({
-      select: {
-        traceId: true,
-      },
-      where: {
-        friendlyId: runFriendlyId,
-      },
-    });
-
-    if (!run) {
-      return;
-    }
-
-    const span = await eventRepository.getSpan(spanId, run.traceId);
->>>>>>> 0b555faf
-
+  async getSpan(traceId: string, spanId: string) {
+    const span = await eventRepository.getSpan(spanId, traceId);
     if (!span) {
       return;
     }
